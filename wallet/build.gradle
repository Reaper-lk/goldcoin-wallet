apply plugin: 'com.android.application'
apply plugin: 'androidsvgdrawable'
def localMavenRepo = 'file://' + new File(System.getProperty('user.home'), '.m2/repository').absolutePath
repositories {
    maven { url localMavenRepo }
}
dependencies {
    compile(project(':integration-android')) {
        exclude(group: 'com.google.android', module: 'android')
    }
    compile 'com.android.support:support-annotations:23.1.1'
    compile 'com.android.support:support-v4:23.1.1'
    compile 'com.android.support:support-v13:23.1.1'
    compile 'com.android.support:recyclerview-v7:23.1.1'
    compile 'com.android.support:cardview-v7:23.1.1'
<<<<<<< HEAD
    compile 'org.goldcoinj:goldcoinj-core:0.14.2'
=======
    compile 'org.bitcoinj:bitcoinj-core:0.14.3'
>>>>>>> 581da7ad
    compile 'com.google.protobuf:protobuf-java:2.5.0'
    compile 'com.google.guava:guava:16.0.1'
    compile 'com.google.zxing:core:3.2.1'
    compile 'com.goldcoin.netki:goldcoin-wallet-name-resolver:0.1.4'
    compile 'org.slf4j:slf4j-api:1.7.20'
    compile('com.github.tony19:logback-android-classic:1.1.1-4') {
        exclude(group: 'com.google.android', module: 'android')
    }
    compile 'com.github.tony19:logback-android-core:1.1.1-4'
    compile 'com.google.code.findbugs:jsr305:2.0.3'
    testCompile 'junit:junit:4.11'
}

ext {
    archivesBaseName = 'goldcoin-wallet'
}

android {
    compileSdkVersion 'android-21'
    buildToolsVersion '24'

    lintOptions {
        abortOnError false
        disable 'MissingTranslation'
    }

    buildTypes {
        all {
            minifyEnabled true
            proguardFile 'proguard.cfg'
        }
        debug {
            debuggable true
        }
    }

    productFlavors {
        _testNet {
            applicationId = "com.goldcoin.wallet_test"
        }
        prod {
            applicationId = "com.goldcoin.wallet"
        }
    }

    sourceSets {
        main {
            manifest.srcFile 'AndroidManifest.xml'
            java.srcDirs = ['src']
            res.srcDirs = ['res']
            assets.srcDirs = ['assets']
        }
        test {
            java.srcDirs = ['test']
            resources.srcDirs = ['test']
        }
    }



    packagingOptions {
        exclude 'lib/x86_64/darwin/libscrypt.dylib'
        exclude 'lib/x86_64/freebsd/libscrypt.so'
        exclude 'lib/x86_64/linux/libscrypt.so'
        exclude 'com/google/thirdparty/publicsuffix/PublicSuffixPatterns.gwt.xml'
        exclude 'com/google/thirdparty/publicsuffix/PublicSuffixType.gwt.xml'
        exclude 'org/bitcoinj/crypto/mnemonic/wordlist/english.txt'
        exclude 'org/bitcoinj/crypto/cacerts'
        exclude 'org.bitcoin.production.checkpoints.txt'
        exclude 'org.bitcoin.test.checkpoints.txt'
    }
}

task svgToPng(type: fr.avianey.androidsvgdrawable.gradle.SvgDrawableTask) {
    from = files('graphics')
    to = file('res')
    targetedDensities = ['hdpi', 'xhdpi', 'xxhdpi']
    outputFormat = 'PNG'
}<|MERGE_RESOLUTION|>--- conflicted
+++ resolved
@@ -13,11 +13,7 @@
     compile 'com.android.support:support-v13:23.1.1'
     compile 'com.android.support:recyclerview-v7:23.1.1'
     compile 'com.android.support:cardview-v7:23.1.1'
-<<<<<<< HEAD
-    compile 'org.goldcoinj:goldcoinj-core:0.14.2'
-=======
-    compile 'org.bitcoinj:bitcoinj-core:0.14.3'
->>>>>>> 581da7ad
+    compile 'org.goldcoinj:goldcoinj-core:0.14.3'
     compile 'com.google.protobuf:protobuf-java:2.5.0'
     compile 'com.google.guava:guava:16.0.1'
     compile 'com.google.zxing:core:3.2.1'
@@ -91,9 +87,9 @@
     }
 }
 
-task svgToPng(type: fr.avianey.androidsvgdrawable.gradle.SvgDrawableTask) {
+/*task svgToPng(type: fr.avianey.androidsvgdrawable.gradle.SvgDrawableTask) {
     from = files('graphics')
     to = file('res')
     targetedDensities = ['hdpi', 'xhdpi', 'xxhdpi']
     outputFormat = 'PNG'
-}+}*/