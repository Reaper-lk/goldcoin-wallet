apply plugin: 'com.android.application'
apply plugin: 'androidsvgdrawable'

repositories {
    mavenLocal()
}

configurations {
    all*.exclude group: 'com.google.android', module: 'android'
    all*.exclude group: 'androidx.legacy', module: 'legacy-support-core-ui'
    all*.exclude group: 'androidx.legacy', module: 'legacy-support-core-utils'
}

dependencies {
    compile project(':integration-android')
<<<<<<< HEAD
    compile 'com.android.support:support-annotations:28.0.0'
    compile 'com.android.support:support-compat:28.0.0'
    compile 'com.android.support:support-fragment:28.0.0'
    compile 'com.android.support:support-core-utils:28.0.0'
    compile 'com.android.support:recyclerview-v7:28.0.0'
    compile 'com.android.support:cardview-v7:28.0.0'
    compile 'com.android.support:appcompat-v7:28.0.0'
    compile 'android.arch.lifecycle:extensions:1.1.1'
    compile "android.arch.persistence:db:1.1.1"
    compile "android.arch.persistence.room:runtime:1.1.1"
    annotationProcessor "android.arch.persistence.room:compiler:1.1.1"
    compile 'org.goldcoinj:goldcoinj-core:0.14.8'
    compile 'com.google.protobuf:protobuf-java:2.6.1'
=======
    compile 'androidx.annotation:annotation:1.0.0'
    compile 'androidx.core:core:1.0.0'
    compile 'androidx.fragment:fragment:1.0.0'
    compile 'androidx.legacy:legacy-support-core-utils:1.0.0'
    compile 'androidx.recyclerview:recyclerview:1.0.0'
    compile 'androidx.cardview:cardview:1.0.0'
    compile 'androidx.viewpager:viewpager:1.0.0'
    compile 'androidx.localbroadcastmanager:localbroadcastmanager:1.0.0'
    compile 'androidx.lifecycle:lifecycle-extensions:2.0.0'
    compile "androidx.sqlite:sqlite:2.0.0"
    compile "androidx.room:room-runtime:2.0.0"
    annotationProcessor "androidx.room:room-compiler:2.0.0"
    compile 'org.bitcoinj:bitcoinj-core:0.14.7'
    compile 'com.google.protobuf:protobuf-java:3.6.1'
>>>>>>> 106d373b
    compile 'com.google.guava:guava:25.1-android'
    compile 'com.google.zxing:core:3.3.3'
    compile 'com.squareup.okhttp3:okhttp:3.12.1'
    compile 'com.squareup.okhttp3:logging-interceptor:3.12.1'
    compile 'com.squareup.moshi:moshi:1.6.0'
    compile 'org.slf4j:slf4j-api:1.7.25'
    compile 'com.github.tony19:logback-android:1.3.0-2'
    testCompile 'junit:junit:4.12'
}

ext {
    archivesBaseName = 'goldcoin-wallet'
}

android {
    compileSdkVersion 'android-28'
    buildToolsVersion '28.0.3'

    lintOptions {
        abortOnError false
        disable 'MissingTranslation'
    }

    defaultConfig {
        applicationId 'de.schildbach.wallet_test'
        generatedDensities = ['hdpi', 'xhdpi']

        dexOptions {
            preDexLibraries false
        }

        ndk {
            abiFilters 'armeabi-v7a','arm64-v8a','x86','x86_64'
        }

        externalNativeBuild {
            cmake {
                cFlags '-DHAVE_CONFIG_H'
            }
        }
    }

    buildTypes {
        all {
            minifyEnabled true
            proguardFile 'proguard.cfg'
        }
        debug {
            debuggable true
        }
    }
    defaultConfig {
        versionCode 63302
        versionName "6.33.2"
        vectorDrawables.useSupportLibrary = true
    }
    flavorDimensions("version")
    productFlavors {
        _testNet {
            dimension "version"
            applicationId = "de.schildbach.wallet.goldcoin_test"
        }
        prod {
            dimension "version"
            applicationId = "de.schildbach.wallet.goldcoin"
        }
    }

    sourceSets {
        main {
            manifest.srcFile 'AndroidManifest.xml'
            java.srcDirs = ['src']
            res.srcDirs = ['res']
            assets.srcDirs = ['assets']
            jniLibs.srcDirs = ['libs']
        }
        test {
            java.srcDirs = ['test']
            resources.srcDirs = ['test']
        }
    }

    externalNativeBuild {
        cmake {
            path 'cpp/CMakeLists.txt'
        }
    }

    packagingOptions {
        exclude 'META-INF/*.version'
        exclude 'META-INF/proguard/**'
        exclude 'lib/x86_64/darwin/libscrypt.dylib'
        exclude 'okhttp3/internal/publicsuffix/publicsuffixes.gz'
        exclude 'org/bitcoinj/crypto/mnemonic/wordlist/english.txt'
        exclude 'org/bitcoinj/crypto/cacerts'
        exclude 'org.bitcoin.production.checkpoints.txt'
        exclude 'org.bitcoin.test.checkpoints.txt'
    }
}

/*task svgToPngMipmap(type: fr.avianey.androidsvgdrawable.gradle.SvgDrawableTask) {
    from = files('graphics/mipmap')
    to = file('res')
    targetedDensities = ['hdpi', 'xhdpi', 'xxhdpi', 'xxxhdpi']
    outputFormat = 'PNG'

    outputType = 'mipmap'
}*/<|MERGE_RESOLUTION|>--- conflicted
+++ resolved
@@ -13,21 +13,6 @@
 
 dependencies {
     compile project(':integration-android')
-<<<<<<< HEAD
-    compile 'com.android.support:support-annotations:28.0.0'
-    compile 'com.android.support:support-compat:28.0.0'
-    compile 'com.android.support:support-fragment:28.0.0'
-    compile 'com.android.support:support-core-utils:28.0.0'
-    compile 'com.android.support:recyclerview-v7:28.0.0'
-    compile 'com.android.support:cardview-v7:28.0.0'
-    compile 'com.android.support:appcompat-v7:28.0.0'
-    compile 'android.arch.lifecycle:extensions:1.1.1'
-    compile "android.arch.persistence:db:1.1.1"
-    compile "android.arch.persistence.room:runtime:1.1.1"
-    annotationProcessor "android.arch.persistence.room:compiler:1.1.1"
-    compile 'org.goldcoinj:goldcoinj-core:0.14.8'
-    compile 'com.google.protobuf:protobuf-java:2.6.1'
-=======
     compile 'androidx.annotation:annotation:1.0.0'
     compile 'androidx.core:core:1.0.0'
     compile 'androidx.fragment:fragment:1.0.0'
@@ -40,9 +25,8 @@
     compile "androidx.sqlite:sqlite:2.0.0"
     compile "androidx.room:room-runtime:2.0.0"
     annotationProcessor "androidx.room:room-compiler:2.0.0"
-    compile 'org.bitcoinj:bitcoinj-core:0.14.7'
+    compile 'org.goldcoinj:goldcoinj-core:0.14.8'
     compile 'com.google.protobuf:protobuf-java:3.6.1'
->>>>>>> 106d373b
     compile 'com.google.guava:guava:25.1-android'
     compile 'com.google.zxing:core:3.3.3'
     compile 'com.squareup.okhttp3:okhttp:3.12.1'
