<<<<<<< HEAD
GoldCoin Wallet

v4.58.6
* Update exchange rates to use Bittrex (1st), Cryptopia (2nd)

Bitcoin Wallet
v6.29
=======
v6.33

* Fix rarely occurring crash when backing up the wallet.

v6.32

* Remove link to Google+ community.
* Update link to direct APK download.

v6.31

* For Android 9.0 (Pie) and above, the FOREGROUND_SERVICE permission is now being requested.
* Adds a network security configuration.

v6.29-v6.30
>>>>>>> c8844a3f

* The app now builds reproducible.

v6.27-v6.28

* Use the Room Persistence Library for access to the address book database.

v6.25-v6.26

* Update translations from Transifex.

v6.24

* Use live exchange rates, rather than 24h-averages.

v6.23

* Update build to Gradle 3.3+ and Android Plugin for Gradle 2.3.3.

v6.20-v6.22

* Bugfixes.

v6.19

* Run circular reveal transition if QR code scanner is started via lower action bar.

v6.18

* The QR code scanner now supports portrait orientation.

v6.12-v6.17

* Bugfixes.

v6.11

* A splash icon is shown while the app is loading.
* Performance optimizations.

v6.10

* Bugfix.

v6.09

* Performance optimizations.

v6.08

* Based on bitcoinj 0.14.7.

v6.07

* Performance optimizations.

v6.04-v6.06

* Bugfixes.

v6.03

* In payment history, always show fiat amount directly below Bitcoin value.

v6.02

* Bugfix.

v6.01

* Economic fee can now go much lower.
* Fix certain payments not showing up until they are confirmed.
* Based on bitcoinj 0.14.6.

v6.0

* The app now requires Android 4.4 (KitKat) or higher.
* Backing up makes use of the Storage Access Framework (SAF). For most users,
  this means encrypted backups are stored on Google Drive, but other cloud
  storage providers can also be used.

v5.45

* Clarify message when fetching/validating the payment request fails.

v5.44

* Add live.blockcypher.com to block explorers and remove blockexplorer.com.
* Update translations from Transifex.

v5.42-v5.43

* Add a warning dialog regarding a relatively high fee.

v5.41

* Fix crash with very inflated fiat currencies.

v5.40

* Update dependencies.

v5.39

* Adjust the static network fees used for sanity checks and fallbacks.

v5.38

* Fix crash on Pixel 2 devices.

v5.37

* Use a lot less memory for displaying QR codes.

v5.36

* Update translations from Transifex.
* Bugfix.

v5.34-v5.35

* New alert for users with insecure Bluetooth.

v5.33

* Two bugfixes.

v5.32

* For Android 7.0 (Nougat) and above, multiple 'coins received' notifications
  are bundled into a notification group.

v5.31

* Disconnects from incompatible peers much quicker.
* Based on bitcoinj 0.14.5.

v5.30

* For Android 8.0 (Oreo) and above, support notification channels and adaptive
  launcher icons.

v5.29

* Fix crash when archiving a wallet backup on some devices.

v5.27-v5.28

* Fix app shortcuts for Android 7.1 devices.
* Remove labs feature: Look up wallet names from the domain name system.

v5.26

* Add blocktrail.com to block explorers.
* Remove unused features.

v5.25

* Adjust the static network fees used for sanity checks and fallbacks.

v5.24

* Update translations from Transifex.

v5.23

* Fix problem with sweeping paper wallets.

v5.20-v5.22

* Adjust the static network fees used for sanity checks and fallbacks.

v5.19

* Update translations from Transifex.
* Minor bugfixes.

v5.18

* Add technical notes.
* Update translations from Transifex.

v5.17

* Bugfix.

v5.16

* Improve app startup time.
* Fix 'raise fee' was raising the fee too much.

v5.15

* Block sending payments while blockchain replay is in progress.

v5.14

* Update translations from Transifex.
* Bugfix.

v5.13

* Add option to report issue with selected payment.
* Add blockchain.info to block explorers.
* Minor bugfix.

v5.12

* Query a set of Electrum servers to swipe paper wallets. Biteasy can't be used any more,
  because they are closing down.

v5.11

* Update translations from Transifex.
* Remove biteasy from block explorers because they are closing down.
* Minor bugfixes.

v5.10

* Minor bugfix.

v5.09

* Material design for Android 5.0 (Lollipop) and above!

v5.08

* Minor bugfix.

v5.07

* For Android 7.1 (Nougat) and above, support the new app shortcuts.

v5.06

* Minor bugfix.

v5.05

* For Android 6.0 (Marshmellow) and above, bring back the ability to receive payments via
  Bluetooth. This means your customers can pay without being connected to the internet!
* Nicely animated appearance of main screen on phones.

v5.04

* Switch exchange rates feed to BitcoinAverage API v2.
* Update translations from Transifex.
* Minor bugfix.

v5.03

* Work around broken exchange rate.

v5.02

* Dynamic network fee. This will help dealing with an overloaded Bitcoin network.

v5.01

* Fix background color in recent tasks list.
* The testnet version doesn't make files world readable any more.
* Adjust the normal fee category.

v5.0

* The app now requires Android 4.1 (Jelly Bean) or higher. This makes UI development easier
  in future.
* Fix detection of network state. This needs the ACCESS_NETWORK_STATE permission.

v4.72

* Minor bugfix.

v4.71

* Update translations from Transifex.
* Minor bugfixes.

v4.70

* Supports HTTP/2 and ALPN on all HTTP calls (e.g. payment protocol).
* Slightly more robust scanning of QR codes.
* Minor bugfixes.

v4.69

* Strengthen security of spending PIN for all existing wallets, too.

v4.68

* Regression fix.

v4.67

* Speed up wallet decryption when using a spending PIN.
* Minor bugfix.

v4.66

* Strengthen security of spending PIN.
* Update translations from Transifex.

v4.65

* Fix for layout in landscape orientation.

v4.64

* Quick-fix regression: ANR coming from the QR code scanner back into the 'send coins' dialog.

v4.63

* Fix rotated camera image on some devices.

v4.62

* Message for a delayed confirmation of an incoming payment.
* Minor bugfixes.

v4.61

* On Android 6.0 (Marshmellow) and above, you can now grant or revoke app permissions at will.
  The current permissions are: Camera (for scanning QR codes) and Read/Write External Storage (for
  wallet backups).
* Fix a crash when trying to sweep a password protected paper wallet.
* Update translations from Transifex.

v4.60

* Fix a crash when scanning QR codes.

v4.59

* Make sure the lockscreen doesn't get in the way of scanning QR codes or requesting coins.

v4.58

* Adjust the normal fee category.
* Minor bugfix.

v4.57

* Adjust all fee categories.

v4.56

* Minor bugfixes.
* Based on bitcoinj 0.14.3.

v4.55

* Fix occasional crash while editing the 'pay to' field when sending coins.

v4.54

* Fix for rare wrong balance calculation.
* Labs: When sending coins, use DNSSEC to look up wallet names from the domain name system.
* Based on bitcoinj 0.14.2.

v4.53

* Fix crash when sweeping a paper wallet.

v4.52

* The network fee is now calculated on a per-byte basis, rather than per-kB. On average, this
  means a lower fee!
* Based on bitcoinj 0.14.

v4.51

* Improve mechanism for setting a trusted peer and warn if its hostname cannot be resolved.

v4.50

* After a couple of weeks of not being used, the app will notify if there are still coins in the
  wallet.

v4.49

* Update translations from Transifex.
* Based on bitcoinj 0.13.6.

v4.48

* Fix for crash when entering too large amounts.
* Add warning to RBF (replace-by-fee) transactions.

v4.47

* Automatically close send coins dialog if payment was successful. This can be disabled in the
  settings.
* Consider RBF (replace-by-fee) transactions as risky, so for them wait for the first
  confirmation.
* Update Catalan translation from Transifex.
* Based on bitcoinj 0.13.5.

v4.46

* Speculative fix for ANR.

v4.45

* Adjusts to the new network fee rules imposed by Bitcoin Core.
* Now requires Android 4.0.3 (ICS) for all subprojects.
* Update Russian, Italian, Turkish, Swedish, Spanish, Norwegian Bokmål, Japanese, Hungarian,
  Finnish, Dutch, Danish, Traditional Chinese and Brazilian Portuguese translations.
* Based on bitcoinj 0.13.4.

v4.44

* Fix problem with sweeping paper wallets.

v4.43

* Switch default block explorer to blockexplorer.com.
* Hint to enable storage encryption.
* Update translations from Transifex.

v4.42

* Optimizations & bugfixes.
* Based on bitcoinj 0.13.3.

v4.41

* Add blockexplorer.com to block explorers used for browsing transactions, addresses and blocks.
* Update Dutch, Italian and Russian translations.

v4.40

* Bugfixes.
* Update Hungarian, French and Swedish translations.

v4.39

* Update Finnish translation.
* Based on bitcoinj 0.13.2.

v4.38

* Bugfixes.
* Update Korean translation.

v4.37

* Allow raising the fee of an unconfirmed transaction. Uses child-pays-for-parent (CPFP).
* Fix crash when sharing address.

v4.36

* Pay the default fee for sweeping paper wallets.
* Update Turkish, Swedish, Norwegian Bokmål, Japanese, Italian, Hungarian, French and Danish
  translations.
* Based on bitcoinj 0.13.1.

v4.35

* Upwards-adjust default network fee again. We're forced to do this due to the high number of
  spam transactions.

v4.34

* Setting for own name, to be added as a label/memo to payment requests.
* List animations for network monitor.

v4.33

* Upwards-adjust default network fee again. We're still way below estimated fee.
* Small bugfixes.
* Update Greek and Swedish translations.
* Migrate build from Maven to Gradle. This should make things easier for Android Studio users.
  See README for building the app.

v4.32

* Bugfixes.
* In-app payments integration (integration-android) now available on Maven Central and jCenter.
  Also see: https://github.com/bitcoin-wallet/bitcoin-wallet/wiki/InAppPayments

v4.31

* Update Italian, Spanish, Finnish and Japanese translations.

v4.30

* Upwards-adjust default fee, because transactions at the old fee level have become a bit slow.
  You can switch back to 'economic' in the send coins options menu.
* Small bugfixes.

v4.29

* Nice slide-in animation for sent payment.
* Update Brazilian Portuguese, Danish, Japanese, French, Turkish and Norwegian Bokmål
  translations.
* Small bugfixes.

v4.28

* Add Hindi and Croatian translations. Update Greek and Albanian.
* Design bugfixes.

v4.27

* Tint incoming transactions in green, outgoing in red.
* Tint action bar labels.

v4.26

* Material design for list of transactions.
* Update Albanian, Turkish, Finnish, Spanish, Russian, Norwegian Bokmål, Japanese, Italian,
  French, Danish, Czech and Catalan translations.

v4.25

* Update android-maven-plugin to 4.2.0, so we can use AARs.
* Bugfixes.

v4.24

* Use action bar submenu for filtering wallet transactions, rather than a ViewPager.
* Speed up transactions list.
* Update QR-code scanner to ZXing 3.2.0.

v4.23

* Update Dutch and Albanian translations.
* Bugfixes.

v4.22

* Show derived addresses in address book under "your addresses".
* Show "to addresses" of received payments, rather than "from addresses".
* Speed up blockchain sync.
* Based on bitcoinj 0.12.3.

v4.21

* Bugfixes.

v4.20

* Improve entry of password in backup wallet dialog.
* Share current wallet address by tapping on it.
* Update dialogs to material theme on Lollipop devices.
* New translations into Albanian and Swahill.
* Update Spanish, Turkish, Russian, Brazilian Portuguese, Norwegian Bokmål, Japanese, Italian,
  French, Finnish, Danish, Czech and Catalan translations.

v4.19

* Remove donate action.

v4.18

* Show and share extended public key. This can be used to grant read-only access to your wallet.
  The new option is available in the diagnostics settings.
* Record fiat amount for sent payments.

v4.17

* Update action buttons to material design.
* Update Finnish, Catalan, Swedish, Brazilian Portuguese, Italian, Spanish, Russian, French,
  Dutch, Czech and Chinese translations.

v4.16

* Important fix for when a wallet is restored via an external app, the QR code on the main screen
  can still show an old address for a while.

v4.15

* Important fix for how old pre-version-3.47 wallet backups are restored.
* We're showing the backup warning for users with old wallets. If you see it, please refresh your
  backup! It's time everybody is in possession of a backup using the current format.

v4.14

* Update Turkish, Norwegian Bokmål, Japanese, French and Danish translations.
* Small bugfixes.

v4.13

* Support sweeping of password-protected paper wallets (BIP38).
* Update Swedish translation.
* Update android-maven-plugin to 4.0.0, so the build should now be compatible to newer Maven versions.
* Update to ProGuard 5.1, making it possible to build with a Java 8 compiler.

v4.12

* Small bugfixes.

v4.11

* When sending coins, there is a "quick confirm" option which pays the old higher fee.
* Fix white/black screen that prevents some users from starting the app.
* Fix reuse of change address in some cases.
* Based on bitcoinj 0.12.2.

v4.10

* Fix sent transaction not updating on send coins screen.
* Fix compatibility issue to GMail 5 app when sending report attachments.
* Migrate clipboard to use Android 4 API.

v4.09

* Migrate preferences and NFC to use Android 4 API.

v4.08

* Update Norwegian Bokmål, Japanese, Danish, Finnish, Spanish, Catalan and Russian translations.

v4.07

* Performance improvements.
* Drop network fee by factor of 10.
* Support rotation for HD key chains.
* Based on bitcoinj 0.12.1.

v4.06

* The wallet can be protected by a spending PIN.
* Record memos read from payment requests.

v4.05

* Re-add textual Bitcoin address to enlarged QR code.

v4.04

* Small bugfixes.

v4.03

* Remove textual Bitcoin address from main screen.
* Warning for users with pay-to-many transactions. Those will slow down their
  wallet.
* Workaround for crash in the network monitor.

v4.02

* Fix crash when sweeping wallets.
* New translation into Catalan.
* Update Korean, Russian, Italian and Danish translations.

v4.01

* New translation into Norwegian Bokmål.
* Small bugfix.

v4.0

* All Bitcoin addresses are now deterministically derived from one single secret,
  which was created when you installed the app for the first time. So from now on,
  only one backup is needed to recover all your future funds in that wallet.
* The app does its best to not reuse addresses any more. "Request coins" will use a
  fresh address on each invocation. The current address in the QR code on the main
  page changes as soon as coins are received on it.
* When sending coins, the fee is shown while you type and before you press "Send".
  After sending, you'll see the paid fee in the transaction list.
* When sending coins, most errors are now shown already before you press Send.
* The app now requires Android 4.0.3 or higher. This makes UI development much
  easier in future.
* The app has a fresher, sharper looking app icon. The icon for the testnet version
  is now entirely grey.
* On Android 4.1 or higher, the app-widget is now horizontally resizable.
* Based on bitcoinj 0.12.

v3.59

* Resolve issue with restoring backups that have been renamed.
* Update Turkish, Korean, Ukrainian, Russian, Italian, French, Finnish and Danish translations.
* Remove BROADCAST_STICKY permission.

v3.58

* Small bugfixes.

v3.57

* App-widget: show approximate balance in local currency.

v3.55-v3.56

* New translation into Ukrainian. Update many other translations.
* Small bugfixes.

v3.54

* Support compressed keys when sweeping a wallet.
* Update Russian translation.

v3.53

* New translation into Finnish.
* Update Czech, Korean, Turkish, Spanish, Japanese, Hebrew and Italian translations.

v3.52

* Update French, Danish and Korean translations.

v3.51

* Sweeping of paper wallets (e.g. those used for cold storage).
* New translation into Korean.
* Small bugfixes.

v3.50

* Update Chinese, Danish, Italian and Japanese translations.
* Update QR-code scanner to ZXing 3.1.0.
* Small bugfixes.
* Based on bitcoinj 0.11.3.

v3.49

* Update French and Turkish translations.
* Small bugfixes.

v3.48

* Get rid of all NFC Android application records. This will improve interoperability with other
  Android wallets.

v3.47

* Manual wallet backups now back up the whole wallet, not just the private keys. It also means
  when restoring your wallet, the current (hopefully empty) wallet is thrown away. This change
  is a requirement for (future) encrypted wallets, HD wallets and more.
* Filter exchange rates by a search query.
* Update Russian translation.
* Update QR-code scanner to ZXing 3.0.1.
* Small bugfixes.

v3.46

* New translation into Slovenian.
* Update Hebrew translation.
* Fix missing transactions due to once dusty outputs which are standard as of Bitcoin Core 0.9.
* Preparation for fetching payment requests via Bluetooth.
* Based on bitcoinj 0.11.2.

v3.44-v3.45

* Due to the OpenSSL "Heartbleed" vulnerability, removed all HTTPS network access on Android 4.1.1.
  This means exchange rates will not be available, and the payment protocol cannot fetch
  signature and cannot pay directly via HTTPS. The chances of an actual exploitability on
  Android are very slim, but we want to stay on the safe side until things are clearer.
  Also see http://heartbleed.com/

v3.41-v3.43

* Small bugfixes.

v3.40

* Support for µBTC denomination, for people who are used to low valued currencies.
* Always use BIP70 when sending payments directly via Bluetooth.
* Small bugfixes.

v3.39

* Usage of BIP70 when initiating payments via NFC (tap-to-pay) is now a supported feature.
* New translation into Arabic.

v3.38

* Supports BIP70 payment protocol for in-app payments.
* Accepting direct payments via Bluetooth is now a supported feature.

v3.37

* New translation into Japanese.

v3.36

* Small bugfix.

v3.35

* Protect wallet against dust spam.
* Fixed some bugs in the payment protocol.
* Based on bitcoinj 0.11.1.

v3.34

* Small bugfix.

v3.33

* Small bugfixes.

v3.32

* Support for BIP72 URI extension for payment protocol.

v3.31

* Default denomination has changed to millibitcoin (mBTC).
* Cross-calculated exchange rates for currencies without Bitcoin volume. Thanks to BitcoinAverage.
* Better handling of errors when sending coins, specifically when funds are exceeded.
* Labs: Uses BIP70 payment protocol for tap-to-pay and scan-to-pay, if enabled in the settings.
* New translations into Traditional Chinese, Macedonian and Esperanto. Updated Spanish.
* Resolved issues with wallets with many transactions.
* Based on bitcoinj 0.11.

v3.30

* improved battery usage
* new Danish translation
* updated Polish translation

v3.29

* fixed issues with fetching exchange rates
* new Slovak translation
* updated French, Hungarian, Italian and Portuguese translations

v3.28

* for those who still use the unsecure address (pre-August), moves coins to secure addresses
* updated Russian and Turkish translations

v3.27

* small improvements for future bugfixing

v3.26

* improve battery usage
* small bugfixes

v3.25

* support for mBTC denomination
* also use weighted exchange rates from BitcoinAverage
* fixed issue with camera autofocus on some Samsung Galaxy devices

v3.24

* fixed issue with stuck outgoing transactions

v3.23

* fixed issue with detecting online state

v3.22

* sound effect when sending a payment
* fixed rare issues with transactions missing or shown as unconfirmed
* Hungarian translation
* based on bitcoinj 0.10.2

v3.21

* bugfix

v3.20

* small improvements and bugfixes

v3.19

* use findbugs
* small bugfixes

v3.18

* Indonesian translation
* bluetooth offline transactions
* revamp of qr-code and nfc based offline transactions
* remove transaction details screen, link to blockexplorer.com instead

v3.17

* fixed issue with emptying wallet
* based on bitcoinj 0.10.1

v3.16

* backup reminder when creating new keys
* don't trigger blockchain sync because of plugging power

v3.15

* auto-rotate weak keys
* option for easy emptying wallet
* based on bitcoinj 0.10

v3.14

* Vietnamese and Portuguese (Brazil) translations
* small improvements

v3.13

* bugfix

v3.12

* direct button on main screen for scanning a Bitcoin request QR code
* extended logging

v3.11

* some small improvements and bugfixes

v3.10

* embed currency calculator into send and request coins forms
* change default Bitcoin precision from 8 to 4

v3.09

* calculate correct fee to ensure speedy blockchain confirmation
* based on bitcoinj 0.9

v3.08

* bugfixes

v3.07

* make request and send coins action buttons more visible
* stay connected a little bit longer if there was transaction activity on the wallet

v3.06

* merge peer monitor and block explorer into network monitor
* Hebrew translation

v3.05

* backup reminder for first-time users

v3.01-v3.04

* some small improvements and bugfixes

v3.0

* now requires Gingerbread (Android 2.3.3) or later
* export/import encrypted private key backups to/from mail or online storage
* switch to new block store format, uses seriously less internal storage and doesn't grow
  (existing installs can be migrated by resetting the blockchain once)
* new installs are instantly fully updated and useable
* got rid of block chain snapshot in APK, installs updates much faster
* lots of small improvements and bugfixes
* based on bitcoinj 0.8

v2.49

* bugfixes

v2.48

* fix race condition when replaying blockchain

v2.47

* report issues from within the app
* new crash reporter

v2.46

* bugfixes
* based on bitcoinj 0.7.3

v2.45

* new labs feature: block explorer
* request coins from locally installed app
* save memory and stack
* based on bitcoinj 0.7.2

v2.44

* bugfixes

v2.43

* some small improvements and bugfixes

v2.42

* fixed crash on Froyo (Android 2.2) devices
* allow importing private keys from automatic backups
* based on bitcoinj 0.7.1

v2.41

* labs preference for setting bitcoin value precision

v2.40

* seriously reduced traffic and cpu usage due to usage of bloom filters
* faster connect to peers
* ability to spend your own change instantly
* no need to manually disconnect any more for any of the preferences
* preference for showing the connectivity indicator
* shortcut to request coins by long tapping on qr code
* peer monitor shows more info
* fallback for fetching exchange rates (bitcoincharts first, then blockchain)
* lots of small improvements and bugfixes
* based on bitcoinj 0.7

v2.39

* descriptions for transaction confidence states

v2.38

* fixed testnet3 blockchain sync problem
* based on bitcoinj 0.6.1

v2.37

* lots of small improvements and bugfixes

v2.36

* fixed exception when requesting coins on below Ice Cream Sandwich (Android 4.0)

v2.35

* lots of small improvements and bugfixes

v2.34

* embed qr code scanner for enhanced security

v2.33

* fixed error reporting
* minor UI enhancements

v2.32

* can import unencrypted private keys
* collect logfile for crash report on Jelly Bean (Android 4.1) and above

v2.31

* now requires Froyo (Android 2.2) or later

v2.3

* import private keys from external storage
* export private keys to external storage

v2.24

* migrated testnet to testnet3 (make sure to reset blockchain after upgrade)
* fixed various crashes when being offline

v2.23

* fixed updating of transaction list
* fixed stuck connectivity indicator

v2.22

* proper handling of coinbase transactions
* watch transaction propagation (build-up of confidence) when sending coins
* based on bitcoinj 0.6
* blockchain can be reset without exiting the app

v2.21

* low fee warning when sending coins

v2.20

* bugfix

v2.19

* bugfixes
* based on BitCoinJ 0.5.2

v2.18

* send and request buttons in app widget
* bugfixes

v2.17

* bugfixes

v2.16

* bugfixes

v2.15

* exponentially backoff autosync frequency
* updated French, Spanish, Swedish and Turkish translations

v2.14

* tries to stay on WIFI while autosyncing, but no guarantees (yet)

v2.13

* bugfixes
* based on BitCoinJ 0.5.1

v2.1

* based on BitCoinJ 0.5.0
* lots of UI work
* changes how long the P2P network stays connected

v2.01

* bugfixes

v2.0

* Turkish translation

v1.55

* unified address book for sending and receiving addresses

v1.54

* migrates wallets to protobuf format
* should be more stable, faster and future proof<|MERGE_RESOLUTION|>--- conflicted
+++ resolved
@@ -1,12 +1,14 @@
-<<<<<<< HEAD
 GoldCoin Wallet
+v6.33
+* Update to Bitcoin Wallet 6.33
+
+v6.29
+* Upgrade to Bitcoin Wallet 6.29
 
 v4.58.6
 * Update exchange rates to use Bittrex (1st), Cryptopia (2nd)
 
 Bitcoin Wallet
-v6.29
-=======
 v6.33
 
 * Fix rarely occurring crash when backing up the wallet.
@@ -22,7 +24,6 @@
 * Adds a network security configuration.
 
 v6.29-v6.30
->>>>>>> c8844a3f
 
 * The app now builds reproducible.
 
