<?xml version="1.0" encoding="utf-8"?>
<manifest xmlns:android="http://schemas.android.com/apk/res/android"
    xmlns:tools="http://schemas.android.com/tools"
    package="de.schildbach.wallet"
    android:installLocation="internalOnly"
    android:versionCode="381"
    android:versionName="6.41" >

    <uses-sdk
        android:minSdkVersion="19"
        android:targetSdkVersion="28"
        tools:ignore="OldTargetApi" />

    <!-- normal permissions -->
    <uses-permission android:name="android.permission.INTERNET" />
    <uses-permission android:name="android.permission.ACCESS_NETWORK_STATE" />
    <uses-permission android:name="android.permission.RECEIVE_BOOT_COMPLETED" />
    <uses-permission android:name="android.permission.FOREGROUND_SERVICE" />
    <uses-permission android:name="android.permission.BLUETOOTH" />
    <uses-permission android:name="android.permission.NFC" />
    <uses-permission android:name="android.permission.VIBRATE" />
    <uses-permission android:name="android.permission.WAKE_LOCK" />

    <!-- dangerous permissions -->
    <uses-permission android:name="android.permission.CAMERA" /> <!-- group: CAMERA -->
    <uses-permission android:name="android.permission.READ_EXTERNAL_STORAGE" /> <!-- group: STORAGE -->

    <uses-feature
        android:name="android.hardware.touchscreen"
        android:required="false" />
    <uses-feature
        android:name="android.hardware.nfc"
        android:required="false" />
    <uses-feature
        android:name="android.hardware.camera"
        android:required="false" />
    <uses-feature
        android:name="android.hardware.camera.front"
        android:required="false" />
    <uses-feature
        android:name="android.hardware.camera.autofocus"
        android:required="false" />
    <uses-feature
        android:name="android.hardware.camera.flash"
        android:required="false" />
    <uses-feature
        android:name="android.hardware.screen.landscape"
        android:required="false" />
    <uses-feature
        android:name="android.hardware.bluetooth"
        android:required="false" />

    <supports-screens
        android:anyDensity="true"
        android:largeScreens="true"
        android:normalScreens="true"
        android:smallScreens="true"
        android:xlargeScreens="true" />

    <application
        android:name="de.schildbach.wallet.WalletApplication"
        android:allowBackup="false"
        android:icon="@drawable/ic_app_color"
        android:label="@string/app_name"
        android:networkSecurityConfig="@xml/network_security_config" >
        <activity
            android:name="de.schildbach.wallet.ui.WalletActivity"
            android:configChanges="keyboard|keyboardHidden"
            android:exported="true"
            android:label="@string/app_name_short"
            android:launchMode="singleTask"
            android:theme="@style/My.Theme.WithSplash" />

        <activity-alias
            android:name="de.schildbach.wallet.WalletActivity"
            android:targetActivity="de.schildbach.wallet.ui.WalletActivity" >
            <intent-filter android:label="@string/app_name_short" >
                <action android:name="android.intent.action.MAIN" />

                <category android:name="android.intent.category.LAUNCHER" />
            </intent-filter>
            <intent-filter>
                <action android:name="android.nfc.action.NDEF_DISCOVERED" />

                <data android:mimeType="application/x-btctx" />

                <category android:name="android.intent.category.DEFAULT" />
            </intent-filter>

            <meta-data
                android:name="android.app.shortcuts"
                android:resource="@xml/shortcuts" />
        </activity-alias>

        <activity
            android:name="de.schildbach.wallet.ui.send.SendCoinsActivity"
            android:configChanges="keyboard|keyboardHidden"
            android:label="@string/send_coins_activity_title"
            android:theme="@style/My.Theme.ChildActivity"
            android:windowSoftInputMode="adjustResize" >
            <intent-filter android:label="@string/send_coins_activity_title" >
                <action android:name="android.intent.action.VIEW" />

                <data android:scheme="bitcoin" />

                <category android:name="android.intent.category.DEFAULT" />
                <category android:name="android.intent.category.BROWSABLE" />
            </intent-filter>
            <intent-filter android:label="@string/send_coins_activity_title" >
                <action android:name="android.nfc.action.NDEF_DISCOVERED" />

                <data android:scheme="bitcoin" />

                <category android:name="android.intent.category.DEFAULT" />
            </intent-filter>
            <intent-filter android:label="@string/send_coins_activity_title" >
                <action android:name="android.intent.action.VIEW" />

                <data android:mimeType="application/goldcoin-paymentrequest" />

                <category android:name="android.intent.category.DEFAULT" />
            </intent-filter>
            <intent-filter android:label="@string/send_coins_activity_title" >
                <action android:name="android.nfc.action.NDEF_DISCOVERED" />

                <data android:mimeType="application/goldcoin-paymentrequest" />

                <category android:name="android.intent.category.DEFAULT" />
            </intent-filter>
        </activity>
        <activity
            android:name="de.schildbach.wallet.ui.SendCoinsQrActivity"
            android:configChanges="keyboard|keyboardHidden"
            android:theme="@android:style/Theme.Translucent.NoTitleBar" >
        </activity>
        <activity
            android:name="de.schildbach.wallet.ui.RequestCoinsActivity"
            android:configChanges="keyboard|keyboardHidden"
            android:label="@string/request_coins_activity_title"
            android:theme="@style/My.Theme.ChildActivity"
            android:windowSoftInputMode="adjustResize" />
        <activity
            android:name="de.schildbach.wallet.ui.AddressBookActivity"
            android:configChanges="keyboard|keyboardHidden"
            android:label="@string/address_book_activity_title"
            android:theme="@style/My.Theme.ChildActivity" />
        <activity
            android:name="de.schildbach.wallet.ui.ExchangeRatesActivity"
            android:configChanges="keyboard|keyboardHidden"
            android:label="@string/exchange_rates_activity_title"
            android:theme="@style/My.Theme.ChildActivity" />
        <activity
            android:name="de.schildbach.wallet.ui.monitor.NetworkMonitorActivity"
            android:configChanges="keyboard|keyboardHidden"
            android:label="@string/network_monitor_activity_title"
            android:theme="@style/My.Theme.ChildActivity" />
        <activity
            android:name="de.schildbach.wallet.ui.preference.PreferenceActivity"
            android:label="@string/preferences_activity_title"
            android:theme="@style/My.Theme.ChildActivity" />
        <activity
            android:name="de.schildbach.wallet.ui.backup.RestoreWalletFromExternalActivity"
            android:configChanges="orientation|keyboard|keyboardHidden"
            android:theme="@style/My.Theme.Dialog" >
            <intent-filter android:label="@string/import_keys_intent_filter_action" >
                <action android:name="android.intent.action.VIEW" />

                <category android:name="android.intent.category.DEFAULT" />

                <data android:mimeType="application/x-bitcoin-wallet-backup" />
            </intent-filter>
        </activity>
        <activity
            android:name="de.schildbach.wallet.ui.scan.ScanActivity"
            android:configChanges="keyboard|keyboardHidden"
            android:stateNotNeeded="true"
            android:theme="@style/My.Theme.Fullscreen"
            android:windowSoftInputMode="stateAlwaysHidden" />
        <activity
            android:name="de.schildbach.wallet.ui.send.SweepWalletActivity"
            android:configChanges="keyboard|keyboardHidden"
            android:label="@string/sweep_wallet_activity_title"
            android:theme="@style/My.Theme.ChildActivity"
            android:windowSoftInputMode="adjustResize" />

        <provider
            android:name="de.schildbach.wallet.data.ExchangeRatesProvider"
            android:authorities="${applicationId}.exchange_rates"
            android:exported="false" />
        <provider
<<<<<<< HEAD
            android:name="android.support.v4.content.FileProvider"
            android:authorities="${applicationId}.file_attachment"
=======
            android:name="androidx.core.content.FileProvider"
            android:authorities="de.schildbach.wallet_test.file_attachment"
>>>>>>> 106d373b
            android:exported="false"
            android:grantUriPermissions="true" >
            <meta-data
                android:name="android.support.FILE_PROVIDER_PATHS"
                android:resource="@xml/file_provider" />
        </provider>

        <receiver
            android:name="de.schildbach.wallet.WalletBalanceWidgetProvider"
            android:label="@string/appwidget_wallet_balance_title" >
            <intent-filter>
                <action android:name="android.appwidget.action.APPWIDGET_UPDATE" />
            </intent-filter>

            <meta-data
                android:name="android.appwidget.provider"
                android:resource="@xml/wallet_balance_widget" />
        </receiver>

        <service
            android:name="de.schildbach.wallet.service.BlockchainService"
            android:exported="false" />
        <service
            android:name="de.schildbach.wallet.offline.AcceptBluetoothService"
            android:exported="false" />

        <receiver android:name="de.schildbach.wallet.service.BootstrapReceiver" >
            <intent-filter>
                <action android:name="android.intent.action.BOOT_COMPLETED" />
            </intent-filter>
            <intent-filter>
                <action android:name="android.intent.action.MY_PACKAGE_REPLACED" />
            </intent-filter>
        </receiver>

        <service
            android:name="de.schildbach.wallet.service.UpgradeWalletService"
            android:exported="false" />
        <service
            android:name="de.schildbach.wallet.service.InactivityNotificationService"
            android:exported="false" />

        <meta-data
            android:name="android.nfc.disable_beam_default"
            android:value="true" />
    </application>
</manifest><|MERGE_RESOLUTION|>--- conflicted
+++ resolved
@@ -188,13 +188,8 @@
             android:authorities="${applicationId}.exchange_rates"
             android:exported="false" />
         <provider
-<<<<<<< HEAD
             android:name="android.support.v4.content.FileProvider"
             android:authorities="${applicationId}.file_attachment"
-=======
-            android:name="androidx.core.content.FileProvider"
-            android:authorities="de.schildbach.wallet_test.file_attachment"
->>>>>>> 106d373b
             android:exported="false"
             android:grantUriPermissions="true" >
             <meta-data
@@ -241,4 +236,5 @@
             android:name="android.nfc.disable_beam_default"
             android:value="true" />
     </application>
+
 </manifest>