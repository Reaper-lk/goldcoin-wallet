<?xml version='1.0' encoding='UTF-8'?>
<resources>

    <string name="help_wallet">
<![CDATA[
		<p>
			Im linken oberen Teil des Bildschirms wird dein aktuelles Guthaben in GoldCoin und einer ausgewählten Währung angezeigt.
			Mit einem Tap darauf gelangst du in die Liste der verfügbaren Währungen, ein weiterer Tap auf eine der Währungen setzt sie als Standardwährung.
		</p>
		<p>
<<<<<<< HEAD
			Der QR-Code auf dem oberen rechten Teil des Displays enthält ebenfalls Deine GoldCoin-Adresse und kann von einem anderen Teilnehmer eingescannt werden.
=======
			Der QR-Code oben rechts enthält deine aktuelle Bitcoin-Adresse und kann von einem Zahlungssender eingescannt werden.
>>>>>>> 95dd30be
			Mit einem Tap auf den QR-Code wird dieser vergrößert.
		</p>
		<p>
			Im unteren Teil des Bildschirms wird die Transaktionsliste angezeigt.
			Sie ist anfangs leer, und wird sich mit empfangenen und gesendeten Zahlungen füllen.
			Empfangene Zahlungen werden grün markiert und gesendete rot.
		</p>
		<p>
			In der Titelzeile finden sich Knöpfe zum Anfordern oder Versenden von Zahlungen.
			Im Optionsmenü sind weitere Aktionen verfügbar.
		</p>
	]]>
    </string>
    <string name="help_request_coins">
<![CDATA[
		<p>
<<<<<<< HEAD
			In diesem Dialogfeld kann eine Zahlung von einem anderen Teilnehmer angefordert werden, der dafür GoldCoin Wallet auf seinem Gerät installiert haben sollte.
=======
			In diesem Dialogfeld kann eine Zahlung von einem Zahlungssender angefordert werden.
			Der Sender sollte dafür bereits ein Bitcoin wallet auf seinem Gerät installiert haben.
>>>>>>> 95dd30be
		</p>
		<p>
			Zunächst kann der angeforderte Betrag eingegeben werden.
		</p>
		<p>
			Der anschließend generierte QR-Code kann vom Sender eingescannt werden.
			Alternativ kann die Zahlungsanforderung über die Aktionsleiste mit dem Teilen-Button verschickt werden.
			Falls beide Geräte NFC aktiviert haben, können sie auch zusammengehalten werden.
		</p>
		<p>
			In jedem Fall wird beim Sender ein Zahlungsdialog geöffnet, bei dem sämtliche Felder bereits ausgefüllt sind.
			Wenn der Sender einverstanden ist, kann die Zahlung durch eine einfache Bestätigung ausgeführt werden.
		</p>
	]]>
    </string>
    <string name="help_send_coins">
<![CDATA[
		<p>
			Dieses Dialogfeld wird geöffnet, wenn der Zahlungsprozess initiiert wurde.
<<<<<<< HEAD
			Dies geschieht entweder durch einen Tap auf "Zahlung senden" auf der Startseite oder einen Tap auf eine GoldCoin-URL im mobilen Browser.
=======
>>>>>>> 95dd30be
		</p>
		<p>
			Im ersten Feld muss die Empfängeradresse eingegeben werden.
			Wenn eine Adresse im Adressbuch gespeichert wurde, wird diese automatisch vervollständigt.
<<<<<<< HEAD
			Es kann ebenfalls ein QR-Code mit GoldCoin-Adressen oder Zahlungsanforderungen eingescannt werden, indem man den QR-Button in der Aktionsleiste tappt.
		</p>
		<p>
			Im nächsten Feld wird das verschickbare GoldCoin-Guthaben angezeigt.
			Falls dieses Guthaben vom angezeigten Guthaben auf der Hauptseite abweicht, sind noch nicht alle Transaktionen bestätigt.
=======
			Es kann auch ein vom Zahlungsempfänger gezeigter QR-Code eingescannt werden, indem man den Kamera-Button betätigt.
		</p>
		<p>
			Anschließend kann der zu versendende Betrag eingegeben werden.
>>>>>>> 95dd30be
		</p>
		<p>
			Schliesslich muss die Ausgabe-PIN eingegeben werden, wenn vorher zur Sicherheit eine festgelegt wurde.
		</p>
		<p>
			Eine Zahlung kann auch offline eingegeben werden.
			Sie wird bei einem Neustart von GoldCoin Wallet ausgeführt.
			Wenn eine Zahlung so schnell wie möglich bestätigt werden soll, ist eine gute Verbindung (z.B. über WLAN) vonnöten.
		</p>
		<p>
			Achtung:
			Zahlungen sind irreversibel!
			Die Empfängeradresse sollte deswegen vor Bestätigung der Zahlung unbedingt auf Richtigkeit überprüft werden.
		</p>
	]]>
    </string>
    <string name="help_safety">
<![CDATA[
		<p>
			<b>Wichtige Sicherheitshinweise:</b>
		</p>
		<p>
			GoldCoins werden lokal auf dem Gerät gespeichert.
			<b>Wenn das Gerät verloren geht, gehen alle GoldCoins verloren.</b>
		</p>
		<p>
			Das bedeutet, <b>du musst deine Wallet sichern</b>!
			Nutze dafür die Sicherungs-Funktion in der App anstatt einer externen Backup-App.
			Hebe deine Sicherung gut auf und vergiß das Passwort nicht.
		</p>
		<p>
			<b>Vor der Deinstallation</b> (oder dem Löschen der App-Daten/Formatierung des Geräts), <b>müssen alle GoldCoins auf eine andere Wallet übertragen werden</b>.
			Auf dem Gerät verbleibende GoldCoins gehen verloren.
		</p>
		<p>
			<b>Zahlungen können nicht rückgängig gemacht werden</b>.
			Wenn GoldCoins ins Unbekannte geschickt werden, gibt es kaum Möglichkeit, sie zurückzuholen.
		</p>
		<p>
			<b>Halte dein Mobilgerät sicher!</b>
			Roote dein Gerät nicht.
			Installiere nur Apps, denen du vollkommen vertraust.
			Bösartige Apps könnten versuchen, die in der Wallet gespeicherten GoldCoins zu stehlen.
		</p>
		<p>
			Minimiere das Risiko!
			<b>Speichere nur einen angemessenen Betrag</b> für den täglichen Gebrauch.
		</p>
	]]>
    </string>
    <string name="help_technical_notes">
<![CDATA[
        <p>
            <b>Technische Hinweise:</b>
        </p>
        <p>
            Als SPV/Light-Wallet folgt Bitcoin Wallet der Blockchain mit dem größten Proof-of-Work (manchmal auch \"längste Kette\", \"winning chain\" oder \"Bitcoin blockchain\" genannt).
            Du wirst Bitcoins nur auf dieser Kette empfangen und darauf zahlen können.
            Für Bitcoins auf Ketten mit kürzerer Proof-of-Work (auch \"minority chains\" genannt) gibt es keine Garantie.
        </p>
        <p>
            In der Vergangenheit sind kürzere Ketten immer sehr schnell irrelevant geworden.
            Falls du dennoch einer kürzeren Kette folgen willst, nutze die \"Vertrauenswürdiger Peer\"-Funktion, um exklusiv zu einer Bitcoind-Implementierung zu verbinden, die deine gewünschte Kette erzwingt.
            Wenn dem Netzwerk zwischen deiner Wallet und dem vertrauenswürdigen Peer nicht vertraut werden kann, nutze ein VPN um diese Verbindung zu authentifizieren.
        </p>
    ]]>
    </string>

</resources><|MERGE_RESOLUTION|>--- conflicted
+++ resolved
@@ -8,11 +8,7 @@
 			Mit einem Tap darauf gelangst du in die Liste der verfügbaren Währungen, ein weiterer Tap auf eine der Währungen setzt sie als Standardwährung.
 		</p>
 		<p>
-<<<<<<< HEAD
-			Der QR-Code auf dem oberen rechten Teil des Displays enthält ebenfalls Deine GoldCoin-Adresse und kann von einem anderen Teilnehmer eingescannt werden.
-=======
-			Der QR-Code oben rechts enthält deine aktuelle Bitcoin-Adresse und kann von einem Zahlungssender eingescannt werden.
->>>>>>> 95dd30be
+			Der QR-Code oben rechts enthält deine aktuelle GoldCoin-Adresse und kann von einem Zahlungssender eingescannt werden.
 			Mit einem Tap auf den QR-Code wird dieser vergrößert.
 		</p>
 		<p>
@@ -29,12 +25,8 @@
     <string name="help_request_coins">
 <![CDATA[
 		<p>
-<<<<<<< HEAD
-			In diesem Dialogfeld kann eine Zahlung von einem anderen Teilnehmer angefordert werden, der dafür GoldCoin Wallet auf seinem Gerät installiert haben sollte.
-=======
 			In diesem Dialogfeld kann eine Zahlung von einem Zahlungssender angefordert werden.
-			Der Sender sollte dafür bereits ein Bitcoin wallet auf seinem Gerät installiert haben.
->>>>>>> 95dd30be
+			Der Sender sollte dafür bereits ein GoldCoin wallet auf seinem Gerät installiert haben.
 		</p>
 		<p>
 			Zunächst kann der angeforderte Betrag eingegeben werden.
@@ -54,26 +46,14 @@
 <![CDATA[
 		<p>
 			Dieses Dialogfeld wird geöffnet, wenn der Zahlungsprozess initiiert wurde.
-<<<<<<< HEAD
-			Dies geschieht entweder durch einen Tap auf "Zahlung senden" auf der Startseite oder einen Tap auf eine GoldCoin-URL im mobilen Browser.
-=======
->>>>>>> 95dd30be
 		</p>
 		<p>
 			Im ersten Feld muss die Empfängeradresse eingegeben werden.
 			Wenn eine Adresse im Adressbuch gespeichert wurde, wird diese automatisch vervollständigt.
-<<<<<<< HEAD
-			Es kann ebenfalls ein QR-Code mit GoldCoin-Adressen oder Zahlungsanforderungen eingescannt werden, indem man den QR-Button in der Aktionsleiste tappt.
-		</p>
-		<p>
-			Im nächsten Feld wird das verschickbare GoldCoin-Guthaben angezeigt.
-			Falls dieses Guthaben vom angezeigten Guthaben auf der Hauptseite abweicht, sind noch nicht alle Transaktionen bestätigt.
-=======
 			Es kann auch ein vom Zahlungsempfänger gezeigter QR-Code eingescannt werden, indem man den Kamera-Button betätigt.
 		</p>
 		<p>
 			Anschließend kann der zu versendende Betrag eingegeben werden.
->>>>>>> 95dd30be
 		</p>
 		<p>
 			Schliesslich muss die Ausgabe-PIN eingegeben werden, wenn vorher zur Sicherheit eine festgelegt wurde.
@@ -130,13 +110,13 @@
             <b>Technische Hinweise:</b>
         </p>
         <p>
-            Als SPV/Light-Wallet folgt Bitcoin Wallet der Blockchain mit dem größten Proof-of-Work (manchmal auch \"längste Kette\", \"winning chain\" oder \"Bitcoin blockchain\" genannt).
-            Du wirst Bitcoins nur auf dieser Kette empfangen und darauf zahlen können.
-            Für Bitcoins auf Ketten mit kürzerer Proof-of-Work (auch \"minority chains\" genannt) gibt es keine Garantie.
+            Als SPV/Light-Wallet folgt GoldCoin Wallet der Blockchain mit dem größten Proof-of-Work (manchmal auch \"längste Kette\", \"winning chain\" oder \"GoldCoin blockchain\" genannt).
+            Du wirst GoldCoins nur auf dieser Kette empfangen und darauf zahlen können.
+            Für GoldCoins auf Ketten mit kürzerer Proof-of-Work (auch \"minority chains\" genannt) gibt es keine Garantie.
         </p>
         <p>
             In der Vergangenheit sind kürzere Ketten immer sehr schnell irrelevant geworden.
-            Falls du dennoch einer kürzeren Kette folgen willst, nutze die \"Vertrauenswürdiger Peer\"-Funktion, um exklusiv zu einer Bitcoind-Implementierung zu verbinden, die deine gewünschte Kette erzwingt.
+            Falls du dennoch einer kürzeren Kette folgen willst, nutze die \"Vertrauenswürdiger Peer\"-Funktion, um exklusiv zu einer GoldCoind-Implementierung zu verbinden, die deine gewünschte Kette erzwingt.
             Wenn dem Netzwerk zwischen deiner Wallet und dem vertrauenswürdigen Peer nicht vertraut werden kann, nutze ein VPN um diese Verbindung zu authentifizieren.
         </p>
     ]]>
