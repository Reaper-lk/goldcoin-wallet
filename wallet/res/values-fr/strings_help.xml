--- conflicted
+++ resolved
@@ -3,21 +3,12 @@
   <string name="help_wallet">
 <![CDATA[
 		<p>
-<<<<<<< HEAD
 			La partie supérieure gauche de l\'écran affiche votre solde en GoldCoins ainsi qu\'une monnaie nationale choisie.
-			Toquer pour vous rendre vers la liste des monnaies nationales et toquer sur l\'une d\'elles pour la choisir par défaut.
-		</p>
-		<p>
-			Le QR code à droite contient votre adresse GoldCoin et peut être numérisé par un tiers.
-			Toquer sur le code QR pour l\'agrandir.
-=======
-			La partie supérieure gauche de l\'écran affiche votre solde en bitcoins ainsi qu\'une monnaie nationale choisie.
 			Toquez pour atteindre la liste des monnaies nationales et toquez sur l\'une d\'elles pour la choisir par défaut.
 		</p>
 		<p>
-			Le code QR en haut à droite contient votre adresse Bitcoin actuelle et peut être lu par un payeur.
+			Le code QR en haut à droite contient votre adresse GoldCoin actuelle et peut être lu par un payeur.
 			Toquez sur le code QR pour l\'agrandir.
->>>>>>> 95dd30be
 		</p>
 		<p>
 			Le bas de l\'écran est couvert par votre liste de transactions.
@@ -25,11 +16,7 @@
 			Les paiements reçus seront marqués en vert et les paiements envoyés en rouge.
 		</p>
 		<p>
-<<<<<<< HEAD
-			Vous pouvez envoyer ou recevoir des GoldCoins en toquant les boutons dans la barre d\'action.
-=======
 			Vous pouvez envoyer ou recevoir des pièces en toquant sur les boutons dans la barre de menus.
->>>>>>> 95dd30be
 			Plus d\'options sont offertes dans le menu des options.
 		</p>
 	]]>
@@ -37,27 +24,15 @@
   <string name="help_request_coins">
 <![CDATA[
 		<p>
-<<<<<<< HEAD
-			En utilisant cette zone de dialogue vous pouvez demander des pièces à une autre personne (qui devrait déjà avoir installé le GoldCoin Wallet).
-		</p>
-		<p>
-			Vous pouvez d\'abord saisir un montant de GoldCoins à demander.
-		</p>
-		<p>
-			Ensuite, l\'autre personne peut numériser le code QR généré.
-			Vous pouvez aussi envoyer votre demande à une personne éloignée avec le bouton Partager de la barre de menu.
-			L\'autre personne devra cliquer sur l\'URL GoldCoin.
-=======
 			Grâce à cette fenêtre de dialogue, vous pouvez demander des pièces à un payeur.
 		</p>
 		<p>
-			Vous pouvez d\'abord un montant de bitcoins à demander.
+			Vous pouvez d\'abord un montant de GoldCoins à demander.
 		</p>
 		<p>
 			Ensuite, le payeur devra lire le code QR généré.
 			Ou vous pourrez envoyer votre demande à une personne éloignée grâce au bouton Partager de la barre de menus.
 			Si la CCP (NFC) est activée sur les deux téléphones, vous pouvez aussi les faire se toucher.
->>>>>>> 95dd30be
 		</p>
 		<p>
 			Dans les deux cas, une fenêtre d\'envoi de pièces sera présentée préremplie au payeur.
@@ -68,43 +43,23 @@
   <string name="help_send_coins">
 <![CDATA[
 		<p>
-<<<<<<< HEAD
-			Vous avez commencé le processus d\'envoi de GoldCoins.
-			Vous êtes arrivé ici depuis l\'écran principal ou en cliquant sur une URL GoldCoin dans votre navigateur.
+			Vous avez amorcé le processus d\'envoi de GoldCoins.
 		</p>
 		<p>
-			D\'abord, saisir l\'adresse GoldCoin de destination.
-			L\'adresse sera complétée automatiquement pour les adresses enregistrées dans votre carnet.
-			Vous pouvez aussi numériser des codes QR avec des adresses GoldCoin ou des demandes de GoldCoins en pressant le bouton QR dans la barre d\'actions.
-		</p>
-		<p>
-			Ensuite, vous pouvez voir combien de GoldCoins peuvent être dépensés actuellement.
-			Tout écart avec le solde de l\'écran principal n\'est pas encore confirmé et ne peut donc pas être dépensé.
-=======
-			Vous avez amorcé le processus d\'envoi de bitcoins.
-		</p>
-		<p>
-			Saisissez d\'abord l\'adresse Bitcoin de destination.
+			Saisissez d\'abord l\'adresse GoldCoin de destination.
 			L\'adresse sera saisie automatiquement pour les entrées connues de votre carnet d\'adresses.
 			Vous pourrez aussi lire un code QR présenté par le bénéficiaire du paiement en pressant sur le bouton de l\'appareil photo.
 		</p>
 		<p>
 			Ensuite, vous saisirez le montant à payer.
->>>>>>> 95dd30be
 		</p>
 		<p>
 			Enfin, le NIP de dépense devra être saisi s\'il a été défini au préalable.
 		</p>
 		<p>
-<<<<<<< HEAD
-			Vous pouvez saisir un paiement hors-ligne.
-			Il sera envoyé au prochain lancement du GoldCoin Wallet.
-			Pour le traitement le plus rapide possible de votre paiement, assurez vous d\'être bien connecté (c.-à-d. sur un WLAN).
-=======
 			Vous pouvez saisir un paiement alors que vous êtes hors ligne.
-			Il sera envoyé lors du prochain démarrage de Bitcoin Wallet.
+			Il sera envoyé lors du prochain démarrage de GoldCoin Wallet.
 			Pour que le paiement soit traité aussi rapidement que possible, assurez-vous d\'être bien connecté (c.-à-d. sur un WLAN).
->>>>>>> 95dd30be
 		</p>
 		<p>
 			Note :
@@ -119,13 +74,8 @@
 			<b>Notes de sécurité importantes :</b>
 		</p>
 		<p>
-<<<<<<< HEAD
 			Les GoldCoins sont stockés sur l\'appareil.
-			<b>Si vous le perdez, vous perdez vos GoldCoins.</b>
-=======
-			Les bitcoins sont stockés sur l\'appareil.
-			<b>Si vous le perdez, vous perdrez vos bitcoins.</b>
->>>>>>> 95dd30be
+			<b>Si vous le perdez, vous perdrez vos GoldCoins.</b>
 		</p>
 		<p>
 			Cela signifie que vous devez <b>sauvegarder votre porte-monnaie</b> !
@@ -133,13 +83,8 @@
 			Conservez votre sauvegarde en lieu sûr et souvenez-vous du mot de passe.
 		</p>
 		<p>
-<<<<<<< HEAD
-			<b>Avant de désinstaller GoldCoin Wallet</b> (ou d\'effacer les données de l\'appli/effacer les données de votre appareil), <b>transférez vos GoldCoins vers un autre portefeuille</b>.
+			<b>Avant de désinstaller l\'appli</b> (ou d\'en effacer les données ou de purger les données de votre appareil), <b>transférez vos GoldCoins vers un autre porte-monnaie</b>.
 			Les GoldCoins restants seront perdus.
-=======
-			<b>Avant de désinstaller l\'appli</b> (ou d\'en effacer les données ou de purger les données de votre appareil), <b>transférez vos bitcoins vers un autre porte-monnaie</b>.
-			Les bitcoins restants seront perdus.
->>>>>>> 95dd30be
 		</p>
 		<p>
 			<b>Les paiements sont irréversibles</b>.
@@ -163,13 +108,13 @@
 			<b>Notes techniques :</b>
 		</p>
 		<p>
-			En tant que porte-monnaie VPS (vérification de paiement simplifiée), léger, le porte-monnaie Bitcoin Wallet suit la chaîne de la plus grande preuve de travail (parfois aussi appelé « la chaîne à la plus longue », « la chaîne gagnante », ou la « chaîne de blocs Bitcoin »).
+			En tant que porte-monnaie VPS (vérification de paiement simplifiée), léger, le porte-monnaie GoldCoin Wallet suit la chaîne de la plus grande preuve de travail (parfois aussi appelé « la chaîne à la plus longue », « la chaîne gagnante », ou la « chaîne de blocs GoldCoin »).
 			Vous ne pourrez recevoir des paiements entrants et ne pourrez payer que sur cette chaîne.
-			Il ne peut y avoir aucune garantie sur les bitcoins des chaînes minoritaires, c\'est-à-dire les chaînes avec moins de preuve de travail.
+			Il ne peut y avoir aucune garantie sur les GoldCoins des chaînes minoritaires, c\'est-à-dire les chaînes avec moins de preuve de travail.
 		</p>
 		<p>
 			Par le passé, les chaînes minoritaires ont toujours très rapidement perdu toute pertinence.
-			Si vous souhaitez quand même suivre une chaîne minoritaire, il vous est conseillé d\'utiliser la fonction « Pair de confiance » pour vous connecter exclusivement à une instance de bitcoind qui utilise votre chaîne désirée.
+			Si vous souhaitez quand même suivre une chaîne minoritaire, il vous est conseillé d\'utiliser la fonction « Pair de confiance » pour vous connecter exclusivement à une instance de GoldCoind qui utilise votre chaîne désirée.
 			Si l\'on ne peut pas faire confiance au réseau entre votre porte-monnaie et le pair de confiance, utilisez un RPV pour certifier cette connexion.
 		</p>
 	]]>
