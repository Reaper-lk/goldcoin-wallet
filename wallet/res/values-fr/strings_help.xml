--- conflicted
+++ resolved
@@ -3,21 +3,12 @@
   <string name="help_wallet">
 <![CDATA[
 		<p>
-<<<<<<< HEAD
-			La partie supérieure gauche de l\'écran affiche votre solde en Goldcoins ainsi qu\'une monnaie nationale choisie.
-			Toquez pour atteindre la liste des monnaies nationales et toquez sur l\'une d\'elles pour la choisir par défaut.
-		</p>
-		<p>
-			Le code QR en haut à droite contient votre adresse Goldcoin actuelle et peut être lu par un payeur.
-			Toquez sur le code QR pour l\'agrandir.
-=======
 			La partie supérieure gauche de l’écran affiche votre solde en bitcoins ainsi qu’une monnaie nationale choisie.
 			Touchez-la pour atteindre la liste des monnaies nationales et touchez l’une d’elles pour la choisir par défaut.
 		</p>
 		<p>
 			Le code QR en haut à droite contient votre adresse Bitcoin actuelle et peut être balayé par un payeur.
 			Touchez le code QR pour l’agrandir.
->>>>>>> 106d373b
 		</p>
 		<p>
 			Le bas de l’écran est couvert par votre liste de transactions.
@@ -36,11 +27,7 @@
 			Grâce à cette fenêtre de dialogue, vous pouvez demander des pièces à un payeur.
 		</p>
 		<p>
-<<<<<<< HEAD
-			Vous pouvez d\'abord un montant de Goldcoins à demander.
-=======
 			Vous pouvez d’abord un montant de bitcoins à demander.
->>>>>>> 106d373b
 		</p>
 		<p>
 			Ensuite, le payeur devra balayé le code QR généré.
@@ -56,21 +43,12 @@
   <string name="help_send_coins">
 <![CDATA[
 		<p>
-<<<<<<< HEAD
-			Vous avez amorcé le processus d\'envoi de Goldcoins.
-		</p>
-		<p>
-			Saisissez d\'abord l\'adresse Goldcoin de destination.
-			L\'adresse sera saisie automatiquement pour les entrées connues de votre carnet d\'adresses.
-			Vous pourrez aussi lire un code QR présenté par le bénéficiaire du paiement en pressant sur le bouton de l\'appareil photo.
-=======
 			Vous avez amorcé un processus d’envoi de bitcoins.
 		</p>
 		<p>
 			Saisissez d’abord l’adresse Bitcoin de destination.
 			L’adresse sera saisie automatiquement pour les entrées connues de votre carnet d’adresses.
 			Vous pouvez aussi balayer un code QR présenté par le bénéficiaire du paiement en touchant le bouton de l’appareil photo.
->>>>>>> 106d373b
 		</p>
 		<p>
 			Saisissez ensuite le montant à payer.
@@ -80,13 +58,8 @@
 		</p>
 		<p>
 			Vous pouvez saisir un paiement alors que vous êtes hors ligne.
-<<<<<<< HEAD
-			Il sera envoyé lors du prochain démarrage de Goldcoin Wallet.
-			Pour que le paiement soit traité aussi rapidement que possible, assurez-vous d\'être bien connecté (c.-à-d. sur un WLAN).
-=======
 			Il sera envoyé lors du prochain démarrage de Bitcoin Wallet.
 			Pour que le paiement soit traité aussi rapidement que possible, assurez-vous d’être bien connecté (c.-à-d. sur un WLAN).
->>>>>>> 106d373b
 		</p>
 		<p>
 			Note :
@@ -101,13 +74,8 @@
 			<b>Notes de sécurité importantes :</b>
 		</p>
 		<p>
-<<<<<<< HEAD
-			Les Goldcoins sont stockés sur l\'appareil.
-			<b>Si vous le perdez, vous perdrez vos Goldcoins.</b>
-=======
 			Les bitcoins sont stockés sur l’appareil.
 			<b>Si vous le perdez, vous perdrez vos bitcoins.</b>
->>>>>>> 106d373b
 		</p>
 		<p>
 			Cela signifie que vous devez <b>sauvegarder votre porte-monnaie</b> !
@@ -115,21 +83,12 @@
 			Conservez votre sauvegarde en lieu sûr et souvenez-vous du mot de passe.
 		</p>
 		<p>
-<<<<<<< HEAD
-			<b>Avant de désinstaller l\'appli</b> (ou d\'en effacer les données ou de purger les données de votre appareil), <b>transférez vos Goldcoins vers un autre porte-monnaie</b>.
-			Les Goldcoins restants seront perdus.
-		</p>
-		<p>
-			<b>Les paiements sont irréversibles</b>.
-			Si vous envoyez vos Goldcoins dans le vide, il n\'y a presque aucun moyen de les récupérer.
-=======
 			<b>Avant de désinstaller l’appli</b> (ou d’en effacer les données ou de purger les données de votre appareil), <b>transférez vos bitcoins vers un autre porte-monnaie</b>.
 			Les bitcoins restants seront perdus.
 		</p>
 		<p>
 			<b>Les paiements sont irréversibles</b>.
 			Si vous envoyez vos bitcoins dans le vide, il n’y a presque aucun moyen de les récupérer.
->>>>>>> 106d373b
 		</p>
 		<p>
 			<b>Assurez la sécurité de votre appareil mobile !</b>
@@ -149,16 +108,6 @@
 			<b>Notes techniques :</b>
 		</p>
 		<p>
-<<<<<<< HEAD
-			En tant que porte-monnaie VPS (vérification de paiement simplifiée), léger, le porte-monnaie Goldcoin Wallet suit la chaîne de la plus grande preuve de travail (parfois aussi appelé « la chaîne à la plus longue », « la chaîne gagnante », ou la « chaîne de blocs Goldcoin »).
-			Vous ne pourrez recevoir des paiements entrants et ne pourrez payer que sur cette chaîne.
-			Il ne peut y avoir aucune garantie sur les Goldcoins des chaînes minoritaires, c\'est-à-dire les chaînes avec moins de preuve de travail.
-		</p>
-		<p>
-			Par le passé, les chaînes minoritaires ont toujours très rapidement perdu toute pertinence.
-			Si vous souhaitez quand même suivre une chaîne minoritaire, il vous est conseillé d\'utiliser la fonction « Pair de confiance » pour vous connecter exclusivement à une instance de Goldcoind qui utilise votre chaîne désirée.
-			Si l\'on ne peut pas faire confiance au réseau entre votre porte-monnaie et le pair de confiance, utilisez un RPV pour certifier cette connexion.
-=======
 			En tant que porte-monnaie VPS (vérification de paiement simplifiée), léger, le porte-monnaie Bitcoin Wallet suit la chaîne de la plus grande preuve de travail (parfois aussi appelé « la chaîne à la plus longue », « la chaîne gagnante », ou la « chaîne de blocs Bitcoin »).
 			Vous ne pourrez recevoir des paiements entrants et ne pourrez payer que sur cette chaîne.
 			Il ne peut y avoir aucune garantie sur les bitcoins des chaînes minoritaires, c’est-à-dire les chaînes avec moins de preuve de travail.
@@ -167,7 +116,6 @@
 			Par le passé, les chaînes minoritaires ont toujours très rapidement perdu toute pertinence.
 			Si vous souhaitez quand même suivre une chaîne minoritaire, il vous est conseillé d’utiliser la fonction « Pair de confiance » pour vous connecter exclusivement à une instance de bitcoind qui utilise votre chaîne désirée.
 			Si l’on ne peut pas faire confiance au réseau entre votre porte-monnaie et le pair de confiance, utilisez un RPV pour certifier cette connexion.
->>>>>>> 106d373b
 		</p>
 	]]>
 	</string>
