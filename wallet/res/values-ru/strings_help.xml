<?xml version='1.0' encoding='UTF-8'?>
<resources>
  <string name="help_wallet">
<![CDATA[
		<p>
			Верхняя левая часть экрана отображает ваш баланс в биткоинах и выбранной национальной валюте.
			Нажмите для перехода к списку национальных валют, после чего нажмите на валюту для установки её по умолчанию.
		</p>
		<p>
			QR-код справа содержит ваш биткоин-адрес и может быть отсканирован для отправки вам средств.
			Нажмите на QR-код для увеличения.
		</p>
		<p>
			Внизу экрана расположен список Ваших транзакций.
			Изначально он пуст и заполняется по мере поступления или отправки платежей
			Поступившие платежи отмечены зеленым цветом, отправленные - красным.
		</p>
		<p>
			Вы можете отправлять или запрашивать монеты, нажимая кнопки на панели действий.
			Другие параметры доступны в меню опций.
		</p>
	]]>
	</string>
  <string name="help_request_coins">
<![CDATA[
		<p>
<<<<<<< HEAD
			С помощью этого диалога Вы можете запросить монет у другого пользователя GoldCoin Wallet.
=======
			С помощью этого диалога Вы можете запросить перевод от другого пользователя.
			Плательщик должен иметь установленный бумажник Биткоин.
>>>>>>> 95dd30be
		</p>
		<p>
			Сначала, Вы вводите сумму запрашиваемого перевода.
		</p>
		<p>
<<<<<<< HEAD
			Затем, либо отправитель сканирует отображаемый на экране QR-код, либо Вы отправляете ему свой запрос с помощью кнопки Поделиться в панели действий, тогда отправитель должен будет кликнуть на полученный GoldCoin URL.
=======
			Затем, либо плательщик сканирует QR-код.
			Либо, Вы отправляете запрос удаленному пользователю с помощью кнопки Поделиться на панели действий.
			Если оба телефона имеют функцию NFC, то Вы можете использовать ее, приложив телефоны друг к другу.
>>>>>>> 95dd30be
		</p>
		<p>
			Так или иначе, плательщик увидит диалог перевода с уже заполненными полями.
			Если плательщик согласен, Он или Она с легкостью выполнит платеж.
		</p>
	]]>
	</string>
  <string name="help_send_coins">
<![CDATA[
		<p>
<<<<<<< HEAD
			Вы инициировали процесс отправки монет.
			Вы попали сюда либо из главного окна, либо посредством нажатия на GoldCoin URL в Вашем мобильном браузере.
		</p>
		<p>
			Сперва Вы вводите GoldCoin-адрес получателя.
			Этот адрес будет автоматически заполнен из адресной книги.
			Также Вы можете получить адрес сканированием QR-кода, нажав кнопку QR в панели действий.
			Для этого Вам требуется заранее установить сканер QR-кодов.
		</p>
		<p>
			Затем вы можете видеть сколько GoldCoin-монет Вы можете тратить на данный момент.
			Разница с балансом в главном окне обусловлена тем, что некоторые платежи ещё не были подтверждены, и потому полученные средства ещё пока не могут быть потрачены.
=======
			Вы начали процесс отправки Биткоинов.
		</p>
		<p>
			Сперва введите Биткоин адрес получателя.
			Адрес будет автоматически заполнен на основе адресной книги.
			Также Вы можете считать QR-код получателя нажатием кнопки камеры.
		</p>
		<p>
			Далее введите сумму перевода.
>>>>>>> 95dd30be
		</p>
		<p>
			Если PIN-код ограничения трат установлен - он должен быть введен.
		</p>
		<p>
<<<<<<< HEAD
			Вы можете задать транзакцию даже будучи вне сети.
			Она будет отправлена при следующем запуске GoldCoin Кошелька.
=======
			Вы можете задать перевод пока Вы не подключены к сети.
			Платеж будет отправлен при следующем запуске Кошелька.
>>>>>>> 95dd30be
			Если Вы желаете, чтобы транзакция была проведена как можно скорее, убедитесь в наличии стабильного подключения к интернету (например, с помощью Wi-Fi).
		</p>
		<p>
			Внимание:
			Транзакции не могут быть отменены!
			Всегда проверяйте адрес получателя.
		</p>
	]]>
	</string>
  <string name="help_safety">
<![CDATA[
		<p>
<<<<<<< HEAD
			<b>Несколько слов о безопасности Ваших GoldCoin-монет:</b>
		</p>
		<p>
			Монеты в GoldCoin Кошельке хранятся непосредственно на устройстве.
			<b>Если Вы теряете ваше устройство, вы теряете Ваши GoldCoin-монеты.</b>
			В точности как деньги в физическом кошельке.
		</p>
		<p>
			<b>Прежде, чем удалить GoldCoin Кошелёк</b> (или очистить данные приложения, а то и всё устройство), <b>отправьте свои монеты на другой кошелёк</b>.
			Все оставшиеся GoldCoin-монеты будут потеряны.
		</p>
		<p>
			<b> Транзакции не могут быть отменены</b>.
			Если Вы отправили свои GoldCoin-монеты, их нельзя будет вернуть, если только Вы не знаете получателя, и он не захочет отправить их обратно.
=======
			<b>Важная информация о безопасности:</b>
		</p>
		<p>
			Биткоины в Кошельке хранятся непосредственно на устройстве.
			<b>Если Вы потеряете ваше устройство, вы потеряете Ваши Биткоины.</b>
		</p>
		<p>
			Это значит, что Вы должны <b>создавать резервную копию Кошелька</b>!
			Для этого используйте встроенную функцию Кошелька, а не сторонние приложения.
			Храните резервную копию в безопасном месте и помните пароль.
		</p>
		<p>
			<b>Перед удалением</b> (чисткой данных приложения или устройства), <b>переведите Выши Биткоины на другой Кошелек</b>.
			Оставшиеся Биткоины будут утеряны.
>>>>>>> 95dd30be
		</p>
		<p>
			<b>Перевод нельзя отменить</b>.
			Если Вы переведете Ваши Биткоины на несуществующий адрес, практически нет возможности вернуть их.
		</p>
		<p>
			<b>Сохраняйте Ваше устройство в безопасности!</b>
			Не устанавливайте ROOT права.
			Устанавливайте только те приложения, которым полностью доверяете.
			Злонамеренные приложения могут попытаться похитить Ваш кошелёк.
		</p>
		<p>
			Не слишком рискуйте!
<<<<<<< HEAD
			<b>Используйте GoldCoin Wallet для малых сумм</b> для использования в течение дня.
=======
			<b>Храните только необходимую сумму</b> на повседневные расходы.
>>>>>>> 95dd30be
		</p>
	]]>
	</string>
</resources><|MERGE_RESOLUTION|>--- conflicted
+++ resolved
@@ -24,24 +24,16 @@
   <string name="help_request_coins">
 <![CDATA[
 		<p>
-<<<<<<< HEAD
-			С помощью этого диалога Вы можете запросить монет у другого пользователя GoldCoin Wallet.
-=======
 			С помощью этого диалога Вы можете запросить перевод от другого пользователя.
 			Плательщик должен иметь установленный бумажник Биткоин.
->>>>>>> 95dd30be
 		</p>
 		<p>
 			Сначала, Вы вводите сумму запрашиваемого перевода.
 		</p>
 		<p>
-<<<<<<< HEAD
-			Затем, либо отправитель сканирует отображаемый на экране QR-код, либо Вы отправляете ему свой запрос с помощью кнопки Поделиться в панели действий, тогда отправитель должен будет кликнуть на полученный GoldCoin URL.
-=======
 			Затем, либо плательщик сканирует QR-код.
 			Либо, Вы отправляете запрос удаленному пользователю с помощью кнопки Поделиться на панели действий.
 			Если оба телефона имеют функцию NFC, то Вы можете использовать ее, приложив телефоны друг к другу.
->>>>>>> 95dd30be
 		</p>
 		<p>
 			Так или иначе, плательщик увидит диалог перевода с уже заполненными полями.
@@ -52,20 +44,6 @@
   <string name="help_send_coins">
 <![CDATA[
 		<p>
-<<<<<<< HEAD
-			Вы инициировали процесс отправки монет.
-			Вы попали сюда либо из главного окна, либо посредством нажатия на GoldCoin URL в Вашем мобильном браузере.
-		</p>
-		<p>
-			Сперва Вы вводите GoldCoin-адрес получателя.
-			Этот адрес будет автоматически заполнен из адресной книги.
-			Также Вы можете получить адрес сканированием QR-кода, нажав кнопку QR в панели действий.
-			Для этого Вам требуется заранее установить сканер QR-кодов.
-		</p>
-		<p>
-			Затем вы можете видеть сколько GoldCoin-монет Вы можете тратить на данный момент.
-			Разница с балансом в главном окне обусловлена тем, что некоторые платежи ещё не были подтверждены, и потому полученные средства ещё пока не могут быть потрачены.
-=======
 			Вы начали процесс отправки Биткоинов.
 		</p>
 		<p>
@@ -75,19 +53,13 @@
 		</p>
 		<p>
 			Далее введите сумму перевода.
->>>>>>> 95dd30be
 		</p>
 		<p>
 			Если PIN-код ограничения трат установлен - он должен быть введен.
 		</p>
 		<p>
-<<<<<<< HEAD
-			Вы можете задать транзакцию даже будучи вне сети.
-			Она будет отправлена при следующем запуске GoldCoin Кошелька.
-=======
 			Вы можете задать перевод пока Вы не подключены к сети.
 			Платеж будет отправлен при следующем запуске Кошелька.
->>>>>>> 95dd30be
 			Если Вы желаете, чтобы транзакция была проведена как можно скорее, убедитесь в наличии стабильного подключения к интернету (например, с помощью Wi-Fi).
 		</p>
 		<p>
@@ -100,22 +72,6 @@
   <string name="help_safety">
 <![CDATA[
 		<p>
-<<<<<<< HEAD
-			<b>Несколько слов о безопасности Ваших GoldCoin-монет:</b>
-		</p>
-		<p>
-			Монеты в GoldCoin Кошельке хранятся непосредственно на устройстве.
-			<b>Если Вы теряете ваше устройство, вы теряете Ваши GoldCoin-монеты.</b>
-			В точности как деньги в физическом кошельке.
-		</p>
-		<p>
-			<b>Прежде, чем удалить GoldCoin Кошелёк</b> (или очистить данные приложения, а то и всё устройство), <b>отправьте свои монеты на другой кошелёк</b>.
-			Все оставшиеся GoldCoin-монеты будут потеряны.
-		</p>
-		<p>
-			<b> Транзакции не могут быть отменены</b>.
-			Если Вы отправили свои GoldCoin-монеты, их нельзя будет вернуть, если только Вы не знаете получателя, и он не захочет отправить их обратно.
-=======
 			<b>Важная информация о безопасности:</b>
 		</p>
 		<p>
@@ -130,7 +86,6 @@
 		<p>
 			<b>Перед удалением</b> (чисткой данных приложения или устройства), <b>переведите Выши Биткоины на другой Кошелек</b>.
 			Оставшиеся Биткоины будут утеряны.
->>>>>>> 95dd30be
 		</p>
 		<p>
 			<b>Перевод нельзя отменить</b>.
@@ -144,11 +99,7 @@
 		</p>
 		<p>
 			Не слишком рискуйте!
-<<<<<<< HEAD
-			<b>Используйте GoldCoin Wallet для малых сумм</b> для использования в течение дня.
-=======
 			<b>Храните только необходимую сумму</b> на повседневные расходы.
->>>>>>> 95dd30be
 		</p>
 	]]>
 	</string>
