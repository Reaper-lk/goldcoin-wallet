--- conflicted
+++ resolved
@@ -1,11 +1,12 @@
 <?xml version="1.0" encoding="utf-8"?>
 <resources>
 
-<<<<<<< HEAD
+
 	<string name="symbol_to">→</string>
 	<string name="symbol_from">←</string>
 	<string name="symbol_internal">⇄</string>
 	<string name="app_name">GoldCoin</string>
+    <string name="app_name_short">GoldCoin</string>
 
 	<string-array name="preferences_precision_values">
 		<item>8</item>
@@ -27,37 +28,5 @@
 	<string-array name="preferences_block_explorer_labels">
 		<item>Chainz (cryptoID)</item>
 	</string-array>
-=======
-    <string name="symbol_to">→</string>
-    <string name="symbol_from">←</string>
-    <string name="symbol_internal">⇄</string>
-    <string name="app_name">Bitcoin Wallet [testnet3]</string>
-    <string name="app_name_short">Testnet3</string>
-
-    <string-array name="preferences_precision_values">
-        <item>8</item>
-        <item>6</item>
-        <item>4</item>
-        <item>2/3</item>
-        <item>0/6</item>
-    </string-array>
-    <string-array name="preferences_precision_labels">
-        <item>@string/preferences_precision_labels_8</item>
-        <item>@string/preferences_precision_labels_6</item>
-        <item>@string/preferences_precision_labels_4</item>
-        <item>@string/preferences_precision_labels_2_3</item>
-        <item>@string/preferences_precision_labels_0_6</item>
-    </string-array>
-    <string-array name="preferences_block_explorer_values">
-        <item>https://testnet.blockchain.info</item>
-        <item>https://www.blocktrail.com/tBTC/</item>
-        <item>https://live.blockcypher.com/btc-testnet/</item>
-    </string-array>
-    <string-array name="preferences_block_explorer_labels">
-        <item>blockchain.info</item>
-        <item>blocktrail.com</item>
-        <item>live.blockcypher.com</item>
-    </string-array>
->>>>>>> 95dd30be
 
 </resources>