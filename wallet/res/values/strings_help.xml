<?xml version='1.0' encoding='UTF-8'?>
<resources>

    <string name="help_wallet">
<![CDATA[
		<p>
			The upper left part of the screen displays your balance in GoldCoins and one selected national currency.
			Tap to go to the list of national currencies, and tap on one of the currencies to select it as default.
		</p>
		<p>
<<<<<<< HEAD
			The QR code on the right contains your GoldCoin address and can be used for scanning by another party.
=======
			The QR code in the upper right contains your current bitcoin address and can be used for scanning by a payer.
>>>>>>> 95dd30be
			Tap on the QR code to get a larger version of it.
		</p>
		<p>
			The bottom of the screen is covered by your transactions list.
			It is empty at the beginning and will fill up as you receive and send payments.
			Received payments will be marked in green and sent payments in red.
		</p>
		<p>
			You can send or request coins by tapping the buttons in the action bar.
			More options are available in the options menu.
		</p>
	]]>
    </string>
    <string name="help_request_coins">
<![CDATA[
		<p>
<<<<<<< HEAD
			Using this dialog, you can request coins from another person (who should already have installed GoldCoin Wallet).
=======
			Using this dialog, you can request coins from a payer.
			The payer should already have installed a Bitcoin wallet.
>>>>>>> 95dd30be
		</p>
		<p>
			First, you can enter an amount of GoldCoins to request.
		</p>
		<p>
			Then, you either have the generated QR code scanned by the payer.
			Or, you can send your request to a remote person with the share button in the action bar.
<<<<<<< HEAD
			The other person will have to click the GoldCoin URL.
=======
			If both phones have NFC enabled, you can also tap them together.
>>>>>>> 95dd30be
		</p>
		<p>
			Either way, the payer will be presented a dialog for sending coins with all fields pre-populated.
			If the payer agrees, he or she can execute the payment easily.
		</p>
	]]>
    </string>
    <string name="help_send_coins">
<![CDATA[
		<p>
			You have initiated the process of sending coins.
<<<<<<< HEAD
			You came here either through the main screen or by clicking on a GoldCoin URL in your mobile browser.
=======
>>>>>>> 95dd30be
		</p>
		<p>
			First, you enter the GoldCoin address to pay to.
			The address will autocomplete from known entries in your address book.
<<<<<<< HEAD
			You can also scan QR codes with GoldCoin addresses or GoldCoin requests by pressing the QR button in the action bar.
		</p>
		<p>
			Next, you can see how many GoldCoins you can spend at the moment.
			Any difference to the balance from the main screen is still unconfirmed and can thus not yet be spent.
=======
			You can also scan a QR code being presented by the payee by pressing the camera button.
		</p>
		<p>
			Next, you enter the amount to pay.
>>>>>>> 95dd30be
		</p>
		<p>
			Last, the spending PIN must be entered if one was set up beforehand.
		</p>
		<p>
			You can enter a payment while being offline.
			It will be sent on next restart of GoldCoin Wallet.
			If you want a payment to be processed as fast as possible, make sure you are well connected (i.e. on a WLAN).
		</p>
		<p>
			Note:
			Payments are irreversible!
			Always check the receiving address.
		</p>
	]]>
    </string>
    <string name="help_safety">
<![CDATA[
		<p>
			<b>Important safety notes:</b>
		</p>
		<p>
			GoldCoins are stored on the device.
			<b>If you lose it, you\'ll lose your GoldCoins.</b>
		</p>
		<p>
			This means you need to <b>back up your wallet</b>!
			Use the in-app backup facility for this, rather than a third party backup app.
			Keep your backup safe and remember the password.
		</p>
		<p>
			<b>Before uninstalling</b> (or clearing app data/wiping your device), <b>transfer your GoldCoins to another wallet</b>.
			Remaining GoldCoins will be lost.
		</p>
		<p>
			<b>Payments are irreversible</b>.
			If you send your GoldCoins into the void, there is almost no way to get them back.
		</p>
		<p>
			<b>Keep your mobile device safe!</b>
			Do not root your device.
			Do only install apps you fully trust.
			Malicious apps could be trying to steal your wallet.
		</p>
		<p>
			Keep the risk low!
			<b>Store only a reasonable amount</b> for day use.
		</p>
	]]>
    </string>
    <string name="help_technical_notes">
<![CDATA[
        <p>
            <b>Technical notes:</b>
        </p>
        <p>
            As an SPV/light wallet, Bitcoin Wallet follows the chain of the most proof-of-work (sometimes also called the \"longest chain\", the \"winning chain\" or the \"Bitcoin blockchain\").
            You will only receive incoming payments and be able to pay on that chain.
            No guarantees can be made about Bitcoins on minority chains, that is chains with less proof-of-work.
        </p>
        <p>
            In the past, minority chains have always become irrelevant very quickly.
            If you desire to follow a minority chain anyway, you are advised to use the \"trusted peer\" feature to exclusively connect to a bitcoind implementation which enforces your desired chain.
            If the network between your wallet and the trusted peer is not to be trusted, use a VPN to authenticate that connection.
        </p>
    ]]>
    </string>

</resources><|MERGE_RESOLUTION|>--- conflicted
+++ resolved
@@ -8,11 +8,7 @@
 			Tap to go to the list of national currencies, and tap on one of the currencies to select it as default.
 		</p>
 		<p>
-<<<<<<< HEAD
-			The QR code on the right contains your GoldCoin address and can be used for scanning by another party.
-=======
-			The QR code in the upper right contains your current bitcoin address and can be used for scanning by a payer.
->>>>>>> 95dd30be
+			The QR code in the upper right contains your current GoldCoin address and can be used for scanning by a payer.
 			Tap on the QR code to get a larger version of it.
 		</p>
 		<p>
@@ -29,12 +25,8 @@
     <string name="help_request_coins">
 <![CDATA[
 		<p>
-<<<<<<< HEAD
-			Using this dialog, you can request coins from another person (who should already have installed GoldCoin Wallet).
-=======
 			Using this dialog, you can request coins from a payer.
-			The payer should already have installed a Bitcoin wallet.
->>>>>>> 95dd30be
+			The payer should already have installed a GoldCoin wallet.
 		</p>
 		<p>
 			First, you can enter an amount of GoldCoins to request.
@@ -42,11 +34,7 @@
 		<p>
 			Then, you either have the generated QR code scanned by the payer.
 			Or, you can send your request to a remote person with the share button in the action bar.
-<<<<<<< HEAD
-			The other person will have to click the GoldCoin URL.
-=======
 			If both phones have NFC enabled, you can also tap them together.
->>>>>>> 95dd30be
 		</p>
 		<p>
 			Either way, the payer will be presented a dialog for sending coins with all fields pre-populated.
@@ -58,26 +46,14 @@
 <![CDATA[
 		<p>
 			You have initiated the process of sending coins.
-<<<<<<< HEAD
-			You came here either through the main screen or by clicking on a GoldCoin URL in your mobile browser.
-=======
->>>>>>> 95dd30be
 		</p>
 		<p>
 			First, you enter the GoldCoin address to pay to.
 			The address will autocomplete from known entries in your address book.
-<<<<<<< HEAD
-			You can also scan QR codes with GoldCoin addresses or GoldCoin requests by pressing the QR button in the action bar.
-		</p>
-		<p>
-			Next, you can see how many GoldCoins you can spend at the moment.
-			Any difference to the balance from the main screen is still unconfirmed and can thus not yet be spent.
-=======
 			You can also scan a QR code being presented by the payee by pressing the camera button.
 		</p>
 		<p>
 			Next, you enter the amount to pay.
->>>>>>> 95dd30be
 		</p>
 		<p>
 			Last, the spending PIN must be entered if one was set up beforehand.
@@ -134,13 +110,13 @@
             <b>Technical notes:</b>
         </p>
         <p>
-            As an SPV/light wallet, Bitcoin Wallet follows the chain of the most proof-of-work (sometimes also called the \"longest chain\", the \"winning chain\" or the \"Bitcoin blockchain\").
+            As an SPV/light wallet, GoldCoin Wallet follows the chain of the most proof-of-work (sometimes also called the \"longest chain\", the \"winning chain\" or the \"GoldCoin blockchain\").
             You will only receive incoming payments and be able to pay on that chain.
-            No guarantees can be made about Bitcoins on minority chains, that is chains with less proof-of-work.
+            No guarantees can be made about GoldCoins on minority chains, that is chains with less proof-of-work.
         </p>
         <p>
             In the past, minority chains have always become irrelevant very quickly.
-            If you desire to follow a minority chain anyway, you are advised to use the \"trusted peer\" feature to exclusively connect to a bitcoind implementation which enforces your desired chain.
+            If you desire to follow a minority chain anyway, you are advised to use the \"trusted peer\" feature to exclusively connect to a GoldCoind implementation which enforces your desired chain.
             If the network between your wallet and the trusted peer is not to be trusted, use a VPN to authenticate that connection.
         </p>
     ]]>
