--- conflicted
+++ resolved
@@ -3,21 +3,12 @@
   <string name="help_wallet">
 <![CDATA[
 		<p>
-<<<<<<< HEAD
-			Ylempi vasen osa näytöstä näyttää saldosi GoldCoineissa ja yhden valitusta valtiollisesta valuutasta.
-			Napauta siirtyäksesi valtiollisten valuuttojen listaan sekä napauta yhtä valuutoista valitaksesi sen oletetuksi.
-		</p>
-		<p>
-			QR-koodi oikealla sisältää GoldCoin-osoitteesi ja sitä voidaan käyttää toisen osapuolen skannattavaksi.
-			Napauta QR-koodia jotta saat siitä suurempikokoisen version.
-=======
-			Näytön vasemmassa yläkulmassa on näkyvillä saldosi Bitcoineina ja yhtenä valittuna kansainvälisenä valuuttana.
+			Näytön vasemmassa yläkulmassa on näkyvillä saldosi GoldCoineina ja yhtenä valittuna kansainvälisenä valuuttana.
 			Napauta mennäksesi kansainvälisten valuuttojen listaan, ja napauta yhtä valuutoista valitaksesi sen oletukseksi.
 		</p>
 		<p>
-			QR-koodi oikealla yläreunassa sisältää tämänhetkisen bitcoin-osoitteesi ja sitä voidaan käyttää maksajan skannattavaksi.
+			QR-koodi oikealla yläreunassa sisältää tämänhetkisen GoldCoin-osoitteesi ja sitä voidaan käyttää maksajan skannattavaksi.
 			Napauta QR-koodia nähdäksesi siitä suuremman version.
->>>>>>> 95dd30be
 		</p>
 		<p>
 			Näytön alaosa sisältää listan rahansiirroistasi.
@@ -32,27 +23,11 @@
   <string name="help_request_coins">
 <![CDATA[
 		<p>
-<<<<<<< HEAD
-			Käyttämällä tätä dialogia, voit pyytää GoldCoineja toiselta henkilöltä, jolla pitäisi jo olla GoldCoin Wallet asennettuna.
+			Käyttämällä tätä ikkunaa voit pyytää kolikoita maksajalta.
+			Maksajalla tulisi olla jo GoldCoin-lompakko asennettuna.
 		</p>
 		<p>
-			Ensiksi, voit syöttää jonkun määrän GoldCoineja, joita pyydät.
-		</p>
-		<p>
-			Sen jälkeen jonkun toisen on skannattava luotu QR koodi.
-			Tai voit lähettää pyynnön etäiselle henkilölle \'jaa\' näppäimellä toimintapalkissa.
-			Toisen henkilön täytyy napsauttaa GoldCoin-URL-osoitetta.
-			
-		</p>
-		<p>
-			Joka tapauksessa toiselle henkilölle esitetään dialogi GoldCoinien lähettämisestä, jossa kaikki kentät on jo täytetty.
-			Jos hän hyväksyy sen, hänen täytyy vain lähettää maksu.
-=======
-			Käyttämällä tätä ikkunaa voit pyytää kolikoita maksajalta.
-			Maksajalla tulisi olla jo Bitcoin-lompakko asennettuna.
-		</p>
-		<p>
-			Aluksi voit syöttää määrän Bitcoineina jonka haluat pyytää.
+			Aluksi voit syöttää määrän GoldCoineina jonka haluat pyytää.
 		</p>
 		<p>
 			Seuraavaksi voit joko skannauttaa QR-koodisi maksajalla,
@@ -62,49 +37,28 @@
 		<p>
 			Pyyntökäytännön ollessa mikä tahansa, maksajalle esitetään ikkuna kolikoiden lähettämistä varten, jossa kaikki kentät ovat esitäytetyt.
 			Mikäli maksaja suostuu tähän, hän voi suorittaa maksun helposti.
->>>>>>> 95dd30be
 		</p>
 	]]></string>
   <string name="help_send_coins">
 <![CDATA[
 		<p>
-<<<<<<< HEAD
-			Olet käynnistänyt GoldCoinien lähetysprosessin.
-			Päädyit tänne joko päänäkymän kautta tai napsauttamalla GoldCoin-URL-osoitetta mobiiliselaimellasi.
-		</p>
-		<p>
-			Ensiksi syötät GoldCoin-osoitteen, jonne on maksettava.
-			Osoite tulee automaattisesti loppuunkirjoitetuksi tallennetuista tiedoista osoitekirjasta.
-			Voit myös skannata QR-koodeja, joissa on GoldCoin osoite tai GoldCoin pyyntöjä napsauttamalla QR-näppäintä toimintavalikossa.
-		</p>
-		<p>
-			Seuraavaksi näet kuinka paljon sinulla on GoldCoineja käytettävissä tällä hetkellä.
-			Muutos päänäkymän saldoon ei ole vielä vahvistettu, eikä niitä rahoja voi vielä käyttää.
-=======
 			Olet käynnistänyt kolikoiden lähetysprosessin.
 		</p>
 		<p>
-			Syötä aluksi Bitcoin-osoite, johon maksetaan.
+			Syötä aluksi GoldCoin-osoite, johon maksetaan.
 			Osoite täyttyy automaattisesti jo tunnetuista osoitteista osoitekirjassasi.
 			Voit myös skannata vastaanottajan esittämän QR-koodin painamalla kameranäppäintä.
 		</p>
 		<p>
 			Seuraavaksi syötä määrä, jonka haluat maksaa.
->>>>>>> 95dd30be
 		</p>
 		<p>
 			Viimeiseksi syötä maksamiseen tarkoitettu PIN-koodi, mikäli se on asetettu aiemmin.
 		</p>
 		<p>
-<<<<<<< HEAD
-			Voit asettaa maksun olematta verkossa, eli ollessasi offlinessa.
-			Se lähetetään käynnistäessäsi GoldCoin Wallet:in uudestaan seuraavan kerran.
-			Jos haluat maksun menevän mahdollisimman nopeasti, varmista, että sinulla on hyvä yhteys (kuten WLAN).
-=======
 			Voit luoda maksun ollessasi offline-tilassa.
-			Se lähtetään seuraavassa Bitcoin-lompakon käynnistyksen yhteydessä.
+			Se lähtetään seuraavassa GoldCoin-lompakon käynnistyksen yhteydessä.
 			Jos haluat maksun käsiteltäväksi mahdollisimman nopeasti, varmista, että olet hyvässä yhteydessä (esim. WLAN).
->>>>>>> 95dd30be
 		</p>
 		<p>
 			Huomioi:
@@ -118,13 +72,8 @@
 			<b>Tärkeitä turvallisuusohjeita:</b>
 		</p>
 		<p>
-<<<<<<< HEAD
-			GoldCoinit sijaitsevat laitteessasi.
-			<b>Jos hukkaat sen, menetät GoldCoinisi.</b>
-=======
-			Bitcoinit on tallennettu laitteeseesi.
-			<b>Jos kadotat sen, menetät Bitcoinisi.</b>
->>>>>>> 95dd30be
+			GoldCoinit on tallennettu laitteeseesi.
+			<b>Jos kadotat sen, menetät GoldCoinisi.</b>
 		</p>
 		<p>
 			Tämä tarkoittaa, että sinun on <b>varmuuskopioitava lompakkosi</b>!
@@ -132,21 +81,12 @@
 			Pidä varmuuskopioisi turvassa ja muista salasanasi.
 		</p>
 		<p>
-<<<<<<< HEAD
-			<b>Ennen poistamista</b> (tai ennen sovellusdatan poistamista/laitteen tyhjentämistä), <b>siirrä GoldCoinisi toiseen lompakkoon</b>.
-			Jäljelle jäävät GoldCoinit katoavat.
-		</p>
-		<p>
-			<b>Maksuja ei voi peruuttaa</b>.
-			Jos lähetät GoldCoinisi tyhjyyteen, ei ole käytännössä mitään keinoa saada niitä takaisin.
-=======
-			<b>Ennen sovelluksen poistoa</b> (tai sovellustietojen/laitteen nollausta), <b>siirrä Bitcoinisi muuhun lompakkoon</b>.
-			Jäljelle jääneet Bitcoinit katoavat.
+			<b>Ennen sovelluksen poistoa</b> (tai sovellustietojen/laitteen nollausta), <b>siirrä GoldCoinisi muuhun lompakkoon</b>.
+			Jäljelle jääneet GoldCoinit katoavat.
 		</p>
 		<p>
 			<b>Maksut ovat peruuttamattomia</b>.
-			Jos lähetät Bitcoinisi tyhjyyteen, ei ole juuri mitään mahdollisuutta saada niitä takaisin.
->>>>>>> 95dd30be
+			Jos lähetät GoldCoinisi tyhjyyteen, ei ole juuri mitään mahdollisuutta saada niitä takaisin.
 		</p>
 		<p>
 			<b>Pidä laitteesi turvassa!</b>
@@ -165,13 +105,13 @@
 			<b>Teknisiä tietoja:</b>
 		</p>
 		<p>
-			Bitcoin-lompakko on SPV/kevytlompakko, joka seuraa suurinta ketjua enimmällä vahvistustyöllä (joskus myös kutsutaan nimellä \"pisin ketju\", \"voittava ketju\" tai \"Bitcoin-Blockchain\").
+			GoldCoin-lompakko on SPV/kevytlompakko, joka seuraa suurinta ketjua enimmällä vahvistustyöllä (joskus myös kutsutaan nimellä \"pisin ketju\", \"voittava ketju\" tai \"GoldCoin-Blockchain\").
 			Vastaanotat ainoastaan saapuvia rahansiirtoja ja sinulla on mahdollisuus maksaa kyseisessä ketjussa.
-			Mitään takuuta ei voida antaa Bitcoineista pienemmissä ketjuissa, jotka ovat ketjuja vähemmällä vahvistustyöllä.
+			Mitään takuuta ei voida antaa GoldCoineista pienemmissä ketjuissa, jotka ovat ketjuja vähemmällä vahvistustyöllä.
 		</p>
 		<p>
 			Aiemmin pienimmät ketjut ovat aina muuttuneet turhiksi erittäin pian.
-			Jos haluat seurata pienempää ketjua kaikesta huolimatta, sinua neuvotaan käyttämään \"luotettu vertainen\"-ominaisuutta yhdistääksesi ainoastaan bitcoind-implementaatioon joka pakottaa halutun ketjun.
+			Jos haluat seurata pienempää ketjua kaikesta huolimatta, sinua neuvotaan käyttämään \"luotettu vertainen\"-ominaisuutta yhdistääksesi ainoastaan GoldCoind-implementaatioon joka pakottaa halutun ketjun.
 			Jos verkko lompakkosi ja luotetun vertaisen välillä ei ole luotettava, käytä VPN:aa varmentaaksesi yhteyden.
 		</p>
 	]]></string>
