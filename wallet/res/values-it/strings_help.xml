<?xml version='1.0' encoding='UTF-8'?>
<resources>
  <string name="help_wallet">
<![CDATA[
		<p>
			La parte in alto a sinistra dello schermo mostra il tuo saldo in GoldCoins e nella valuta nazionale selezionata.
			Toccare per visualizzare la lista delle valute nazionali, e toccare una valuta per sceglierla come predefinita.
		</p>
		<p>
			Il codice QR sulla destra contiene il vostro indirizzo GoldCoin e può essere utilizzato per la scansione da parte di un altro soggetto.
			Toccare il codice QR per ingrandirlo.
		</p>
		<p>
			La parte inferiore dello schermo è occupata dalla lista delle transazioni, inizialmente è vuota.
			Le operazioni in sospeso sono visualizzate in grigio finché non vengono confermate.
			Toccare un elemento della lista per aggiungere l\'indirizzo del mittente o del destinatario nella rubrica degli indirizzi.
		</p>
		<p>
			È possibile inviare o ricevere GoldCoins toccando i pulsanti nella barra delle azioni.
			Ulteriori opzioni sono disponibili nel menu delle opzioni.
		</p>
	]]>
	</string>
  <string name="help_request_coins">
<![CDATA[
		<p>
			Utilizzando questa finestra puoi richiedere dei GoldCoin ad un\'altra persona
			(che dovrebbe aver già installato GoldCoin Wallet).
		</p>
		<p>
			Come prima cosa puoi inserire il numero di GoldCoin da richiedere.
		</p>
		<p>
			Poi puoi generare dei codici QR da far acquisire all\'altra persona.
			Oppure puoi inviare la richiesta con il tasto \"condividi\" nella barra azioni.
			La persona che riceve la richiesta dovrà cliccare l\'URL GoldCoin.
		</p>
		<p>
			In ogni modo alla persona ricevente verrà presentata un modulo precompilato per inviare i GoldCoin.
			Per confermare l\'invio dovrà solo accettare la transazione.
		</p>
	]]>
	</string>
  <string name="help_send_coins">
<![CDATA[
		<p>
			Hai iniziato il processo per inviare GoldCoins.
			Sei giunto qui a partire dalla schermata principale o cliccando su di un URL GoldCoin dal tuo browser.
		</p>
		<p>
			Come prima cosa è necessario inserire l\'indirizzo GoldCoin a cui inviare.
			L\'indirizzo si autocompleterà in base al contenuto della tua rubrica.
			Puoi anche acquisire un codice QR che contiene indirizzi GoldCoin o richieste GoldCoin premendo il tasto QR sulla barra azioni.
		</p>
		<p>
			Ti è poi possibile visualizzare quanti GoldCoin puoi spendere.
			Eventuali differenze con il saldo visualizzato sulla schermata principale fanno parte di transazioni
			non ancora confermate il cui importo non può quindi essere ancora utilizzato.
		</p>
		<p>
			Puoi infine inserire il numero di GoldCoin da inviare.
		</p>
		<p>
			Puoi inserire una transazione anche senza collegamento ad Internet, verrà inviata alla prossima esecuzione di GoldCoin Wallet.
			Se vuoi che la transazione venga processata il prima possibile assicurati di avere un buon collegamento ad Internet.
		</p>
		<p>
			Nota:
			I pagamenti non possono essere annullate!
			Controlla sempre la correttezza degli indirizzi di destinazione.
		</p>
	]]>
	</string>
  <string name="help_safety">
<![CDATA[
		<p>
			<b>Alcune informazioni riguardo la sicurezza relativa ai vostri GoldCoins:</b>
		</p>
		<p>
			I GoldCoins di GoldCoin Wallet vengono memorizzati sul dispositivo.
			<b>Se perdi il dispositivo, perdi i tuoi GoldCoin.</b>
			Esattamente come denaro nel tuo vero portafoglio.
		</p>
		<p>
			<b>Prima di disinstallare GoldCoin Wallet</b> (o cancellare i dati dell\'applicazione o del dispositivo), <b>trasferisci i tuoi GoldCoins ad un altro portafoglio</b>.
			Eventuali GoldCoin non trasferiti saranno persi per sempre.
		</p>
		<p>
<<<<<<< HEAD
			<b>I pagamenti non possono essere annullate</b>.
			Se invi i tuoi GoldCoin ad indirizzi errati non c\'è modo di riaverli indietro
=======
			<b>I pagamenti non possono essere annullati</b>.
			Se invi i tuoi Bitcoin ad indirizzi errati non c\'è modo di riaverli indietro
>>>>>>> 95dd30be
			a meno che tu non conosca il ricevente e che sia disponibile a restituirli.
		</p>
		<p>
			<b>Proteggi il tuo dispositivo Android!</b>
			Installa solo applicazioni di cui ti fidi completamente.
			Applicazioni malevole potrebbero provare a rubare il tuo portafoglio.
		</p>
		<p>
			Tieni basso il rischio!
			<b>Usa GoldCoin Wallet solo con piccoli importi</b> sufficienti per l\'uso quotidiano.
		</p>
	]]>
	</string>
</resources><|MERGE_RESOLUTION|>--- conflicted
+++ resolved
@@ -86,13 +86,8 @@
 			Eventuali GoldCoin non trasferiti saranno persi per sempre.
 		</p>
 		<p>
-<<<<<<< HEAD
-			<b>I pagamenti non possono essere annullate</b>.
+			<b>I pagamenti non possono essere annullati</b>.
 			Se invi i tuoi GoldCoin ad indirizzi errati non c\'è modo di riaverli indietro
-=======
-			<b>I pagamenti non possono essere annullati</b>.
-			Se invi i tuoi Bitcoin ad indirizzi errati non c\'è modo di riaverli indietro
->>>>>>> 95dd30be
 			a meno che tu non conosca il ricevente e che sia disponibile a restituirli.
 		</p>
 		<p>
