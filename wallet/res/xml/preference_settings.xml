--- conflicted
+++ resolved
@@ -1,7 +1,6 @@
 <?xml version="1.0" encoding="utf-8"?>
 <PreferenceScreen xmlns:android="http://schemas.android.com/apk/res/android" >
 
-<<<<<<< HEAD
 	<ListPreference
 		android:defaultValue="2/0"
 		android:entries="@array/preferences_precision_labels"
@@ -9,15 +8,6 @@
 		android:key="btc_precision"
 		android:summary="@string/preferences_precision_summary"
 		android:title="@string/preferences_precision_title" />
-=======
-    <ListPreference
-        android:defaultValue="2/3"
-        android:entries="@array/preferences_precision_labels"
-        android:entryValues="@array/preferences_precision_values"
-        android:key="btc_precision"
-        android:summary="@string/preferences_precision_summary"
-        android:title="@string/preferences_precision_title" />
->>>>>>> 95dd30be
 
     <EditTextPreference
         android:key="own_name"
