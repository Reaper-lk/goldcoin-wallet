--- conflicted
+++ resolved
@@ -5,22 +5,13 @@
 
 <![CDATA[
 		<p>
-<<<<<<< HEAD
 			Bovenin wordt uw huidige saldo in GoldCoin en nationale valuta weergegeven.
-=======
-			Bovenin wordt uw huidige saldo in Bitcoin en nationale valuta weergegeven.
->>>>>>> 95dd30be
 			Raak aan om naar de lijst van nationale valuta\'s te gaan en raak één van deze valuta\'s aan om deze als standaard te selecteren.
 		</p>
 
 		<p>
-<<<<<<< HEAD
-			De QR code aan de rechterkant bevat een GoldCoin adres en kan door anderen gebruikt worden om te scannen.
-			Raak de QR code aan om deze groter weer te geven.
-=======
-			De QR code aan de rechterkant bevat een Bitcoinadres en kan door anderen gebruikt worden om te scannen.
+			De QR code aan de rechterkant bevat een GoldCoinadres en kan door anderen gebruikt worden om te scannen.
 			Raak de QR-code aan om deze groter weer te geven.
->>>>>>> 95dd30be
 		</p>
 
 		<p>
@@ -30,39 +21,23 @@
 		</p>
 
 		<p>
-<<<<<<< HEAD
 			U kunt GoldCoin verzenden of verzoeken door op de knoppen van de actiebalk te drukken.
-			Meer opties zijn aanwezig in het opties menu.
-=======
-			U kunt Bitcoin verzenden of verzoeken door op de knoppen van de actiebalk te drukken.
 			Meer opties zijn aanwezig in het optiesmenu.
->>>>>>> 95dd30be
 		</p>
 	]]>
 	</string>
   <string name="help_request_coins">
 <![CDATA[
 		<p>
-<<<<<<< HEAD
-			Deze dialoog kunt u gebruiken om GoldCoins te verzoeken van iemand (die ook GoldCoin Wallet of een andere GoldCoin client geinstalleerd heeft).
+			Deze dialoog kunt u gebruiken om GoldCoins te verzoeken van iemand (die ook GoldCoin Wallet of een andere GoldCoin-client geïnstalleerd heeft).
 		</p>
 		<p>
 			Eerst vul je een hoeveelheid GoldCoin in die je wilt ontvangen.
-=======
-			Deze dialoog kunt u gebruiken om Bitcoins te verzoeken van iemand (die ook Bitcoin Wallet of een andere Bitcoin-client geïnstalleerd heeft).
-		</p>
-		<p>
-			Eerst vul je een hoeveelheid Bitcoin in die je wilt ontvangen.
->>>>>>> 95dd30be
 		</p>
 		<p>
 			Daarna kan de andere persoon de QR-code scannen.
 			Of u kunt uw verzoek met de \'delen\'-knop versturen.
-<<<<<<< HEAD
-			De andere persoon dient op de GoldCoin URL te klikken.
-=======
 			Als beide apparaten NFC aan hebben staan, kun je ze ook tegen elkaar aanhouden.
->>>>>>> 95dd30be
 		</p>
 		<p>
 			De andere persoon zal nu de dialoog te zien krijgen voor het verzenden van GoldCoins waarin alle velden ingevuld zijn.
@@ -73,22 +48,13 @@
   <string name="help_send_coins">
 <![CDATA[
 		<p>
-<<<<<<< HEAD
 			U heeft het dialoog gestart om GoldCoins te verzenden.
-			U bent hier terecht gekomen via het hoofd scherm of door het klikken op een GoldCoin URL in uw browser.
-=======
-			U heeft het dialoog gestart om Bitcoins te verzenden.
-			U bent hier terecht gekomen via het hoofd scherm of door het klikken op een Bitcoin-URL in uw browser.
->>>>>>> 95dd30be
+			U bent hier terecht gekomen via het hoofd scherm of door het klikken op een GoldCoin-URL in uw browser.
 		</p>
 		<p>
 			Als eerste geeft u het GoldCoin adres in waar naar u wilt betalen.
 			Het adres zal automatisch aangevuld worden als deze bekend is in het adresboek.
-<<<<<<< HEAD
-			U kan ook QR-codes scannen met een GoldCoin adres of verzoek door op de QR knop in de actie-balk te klikken.
-=======
-			U kan ook QR-codes scannen met een Bitcoin adres of verzoek door op de cameraknop te klikken.
->>>>>>> 95dd30be
+			U kan ook QR-codes scannen met een GoldCoin adres of verzoek door op de cameraknop te klikken.
 		</p>
 		<p>
 			Vervolgens kunt u zien hoe veel GoldCoins op dit moment beschikbaar zijn voor besteding.
@@ -99,13 +65,8 @@
 		</p>
 		<p>
 			U kunt ook transacties ingeven terwijl u offline bent.
-<<<<<<< HEAD
 			Deze transacties zullen verzonden worden zodra GoldCoin Wallet de volgende keer gestart wordt en online is.
-			Als u wenst dat uw transacties zo snel mogelijk verwerkt worden is het verstandig om verbonden te zijn met een zo goed mogelijke internet verbinding (d.w.z. op WLAN).
-=======
-			Deze transacties zullen verzonden worden zodra Bitcoin Wallet de volgende keer gestart wordt en online is.
 			Als u wenst dat uw transacties zo snel mogelijk verwerkt worden is het verstandig om verbonden te zijn met een zo goed mogelijke internet verbinding (d.w.z. op een WLAN).
->>>>>>> 95dd30be
 		</p>
 		<p>
 			Opmerking:
@@ -125,13 +86,8 @@
 			Vergelijkbaar met het verlies van uw portemonnee.
 		</p>
 		<p>
-<<<<<<< HEAD
-			<b>Voor het verwijderen van GoldCoin Wallet</b> (of verschonen van app data of wipe van het apparaat), <b>dient u de GoldCoins over te zetten naar een andere wallet.</b>.
+			<b>Voor het verwijderen van GoldCoin Wallet</b> (of verschonen van appdata of wipe van het apparaat), <b>dient u de GoldCoins over te zetten naar een andere wallet.</b>.
 			Overblijvende GoldCoins zullen verloren gaan.
-=======
-			<b>Voor het verwijderen van Bitcoin Wallet</b> (of verschonen van appdata of wipe van het apparaat), <b>dient u de Bitcoins over te zetten naar een andere wallet.</b>.
-			Overblijvende Bitcoins zullen verloren gaan.
->>>>>>> 95dd30be
 		</p>
 		<p>
 			<b>Transacties met GoldCoin kunnen niet ongedaan gemaakt worden</b>.
@@ -154,13 +110,13 @@
             <b>Technische opmerkingen:</b>
         </p>
         <p>
-            Als een SPV/light portemonnee, Bitcoin Wallet volgt de keten van de meeste \"proof-of-work\" (soms ook genaamd \"longest chain\", de \"winning chain\" of de \"Bitcoin blockchain\").
+            Als een SPV/light portemonnee, GoldCoin Wallet volgt de keten van de meeste \"proof-of-work\" (soms ook genaamd \"longest chain\", de \"winning chain\" of de \"GoldCoin blockchain\").
             Je kan alleen inkomende betalingen ontvangen als je de mogelijkheid hebt om op die keten te kunnen betalen.
-            Er zijn geen garanties voor Bitcoins of minderheidsketens (\"minority chains\"), dat zijn keten met minder \"proof-of-work\".
+            Er zijn geen garanties voor GoldCoins of minderheidsketens (\"minority chains\"), dat zijn keten met minder \"proof-of-work\".
         </p>
         <p>
             In het verleden zijn deze minderheidsketens zeer snel irrelevant geworden.
-            Als je de wens hebt om toch een minderheidsketen te volgen, wordt geadviseerd om de \"trusted peer\" feature te gebruiken om exclusief te verbinden met een implementatie van bitcoind die forceert om die gewenste keten te volgen.
+            Als je de wens hebt om toch een minderheidsketen te volgen, wordt geadviseerd om de \"trusted peer\" feature te gebruiken om exclusief te verbinden met een implementatie van GoldCoind die forceert om die gewenste keten te volgen.
             Als het netwerk tussen je portemonnee en je trusted peer niet te vertrouwen is, gebruik een VPN voor de authenticatie van die verbinding.
         </p>
     ]]>
