--- conflicted
+++ resolved
@@ -3,21 +3,12 @@
   <string name="help_wallet">
 <![CDATA[
 		<p>
-<<<<<<< HEAD
-			Horní levá část obrazovky zobrazuje Vaši aktuální GoldCoin bilanci včetně odpovídající částky ve vaší lokální měně.
-			Kliknutím na částku přejdete do seznamu lokálních měn, kde si můžete vybrat jinou.
-		</p>
-		<p>
-			QR kód na pravé straně obsahuje Vaši GoldCoin adresu a může být použita pro naskenování druhou stranou.
-			Klepněte na QR kód pro zobrazení větší verze.
-=======
-			Horní levá strana obrazovky ukazuje dostupné prostředky v Bitcoinech a v jedné vybrané národní měně.
+			Horní levá strana obrazovky ukazuje dostupné prostředky v GoldCoinech a v jedné vybrané národní měně.
 			Dotykem přejdete k seznamu národních měn, a ťuknutím na vybranou měnu ji zvolíte jako svou výchozí.
 		</p>
 		<p>
-			QR kód vpravo obsahuje vaši bitcoinovou adresu a může být naskenována plátcem.
+			QR kód vpravo obsahuje vaši GoldCoinovou adresu a může být naskenována plátcem.
 			Dotykem na QR kód se zobrazí jeho zvětšená verze.
->>>>>>> 95dd30be
 		</p>
 		<p>
 			Spodní část obrazovky zobrazuje seznam vašich transakcí, který je před prvním použitím prázdný.
@@ -25,57 +16,35 @@
 			Dotykem na záznam přidáte odesilatele nebo příjemce do svého adresáře.
 		</p>
 		<p>
-<<<<<<< HEAD
-			Můžete poslat nebo si vyžádat GoldCoiny klepnutím na patřičné tlačítko v akční nabídce.
-			Více možností je v nabídce nastavení.
-=======
 			Odesílat nebo přijímat platby můžete dotykem na tlačítka ve spodním panelu.
 			Další možnosti jsou dostupné v menu nastavení.
->>>>>>> 95dd30be
 		</p>
 	]]>
     </string>
   <string name="help_request_coins">
 <![CDATA[
 		<p>
-<<<<<<< HEAD
-			Pomocí tohoto dialogu můžete vyžádat GoldCoiny od někoho jiného (kdo by měl také mít nainstalovanou aplikaci GoldCoin Wallet).
+			Pomocí tohoto dialogu můžete vyžádat GoldCoiny od někoho jiného (kdo by měl již také mít aplikaci GoldCoin Wallet).
 		</p>
 		<p>
-			Nejprve zadejte množství GoldCoinů, které chcete vyžádat.
-=======
-			Pomocí tohoto dialogu můžete vyžádat Bitcoiny od někoho jiného (kdo by měl již také mít aplikaci Bitcoin Wallet).
-		</p>
-		<p>
-			Nejprve zadejte množství Bitcoinů, které požadujete.
->>>>>>> 95dd30be
+			Nejprve zadejte množství GoldCoinů, které požadujete.
 		</p>
 		<p>
 			Potom můžete protistraně nabídnout vygenerovaný QR kód k oskenování,
 			nebo můžete požadavek zaslat pomocí tlačítka sdílet v rychlé nabídce.
-			Druhá strana potom klikne na Bitcoin URL.
+			Druhá strana potom klikne na GoldCoin URL.
 		</p>
 		<p>
-<<<<<<< HEAD
-			V obou případech odesílatel uvidí dialog na zasílání GoldCoinů s předvyplněnými údaji.
-			Pokud souhlasí, potvrdí zadané informace a dojde k transakci.
-=======
-			V obou případech odesílatel uvidí dialog na zaslání Bitcoinů s předvyplněnými údaji.
+			V obou případech odesílatel uvidí dialog na zaslání GoldCoinů s předvyplněnými údaji.
 			 Pokud souhlasí, potvrdí zadané informace a dojde k transakci.
->>>>>>> 95dd30be
 		</p>
 	]]>
     </string>
   <string name="help_send_coins">
 <![CDATA[
 		<p>
-<<<<<<< HEAD
-			Právě jste zahájil zasílání GoldCoinů.
-			Sem jste se musel dostat buď přes hlavní obrazovku aplikace, nebo pomocí klepnutí na speciální adresu v prohlížeči.
-=======
-			Právě jste zahájili proces odeslání Bitcoinů.
+			Právě jste zahájili proces odeslání GoldCoinů.
 			Sem jste se dostali buď přes hlavní obrazovku t0to aplikace, nebo pomocí klepnutí na speciální adresu v prohlížeči.
->>>>>>> 95dd30be
 		</p>
 		<p>
 			Nejprve zadejte adresu, na kterou chcete provést platbu.
@@ -83,26 +52,16 @@
 			Můžete také naskenovat QR kód s adresou nebo požadavkem na zaplacení, stisknutím tlačítka s ikonou QR kódu.
 		</p>
 		<p>
-<<<<<<< HEAD
 			V dalším kroku uvidíte, kolik GoldCoinů můžete momentálně utratit.
-			Jakýkoliv rozdíl vůči zůstatku zobrazenému na výchozí obrazovce je stále nepotvrzen a tudíž nemůže být utracen.
-=======
-			V dalším kroku uvidíte, kolik Bitcoinů můžete momentálně utratit.
 			Jakýkoliv rozdíl vůči zůstatku zobrazenému na hlavní obrazovce je stále nepotvrzen a tudíž nemůže být utracen.
->>>>>>> 95dd30be
 		</p>
 		<p>
 			Nakonec zadejte částku, kterou chcete zaplatit.
 		</p>
 		<p>
 			Transakce můžete provádět, i když jste právě offline.
-<<<<<<< HEAD
 			Budou provedeny při dalším spuštění aplikace GoldCoin Wallet.
-			Pokud chcete transakci provést co nejrychleji, ujistěte se, že máte rychlé připojení (například jste připojeni pomocí bezdrátové sítě).
-=======
-			Budou provedeny při dalším spuštění aplikace Bitcoin Wallet.
 			Pokud chcete transakci provést co nejrychleji, ujistěte se, že máte dobré připojení (například pomocí bezdrátové sítě wifi).
->>>>>>> 95dd30be
 		</p>
 		<p>
 			Poznámka:
@@ -114,27 +73,11 @@
   <string name="help_safety">
 <![CDATA[
 		<p>
-<<<<<<< HEAD
-			Několik slov o bezpečnosti vašich GoldCoinů:
-		</p>
-		<p>
-			GoldCoiny v aplikaci GoldCoin Wallet jsou uloženy ve vašem zařízení.
-			<b>Pokud o zařízení přijdete, přijdete i o GoldCoiny v něm.</b>
-			Stejně jako při ztrátě normální peněženky.
-		</p>
-		<p>
-			<b>Před odinstalací aplikace GoldCoin Wallet</b> (nebo při odstraňování dat/wipe), <b> si přepošlete zůstatek do jiné peněženky</b>.
-			Jakékoliv zůstavší Bitcony budou nenávratně ztraceny.
-		</p>
-		<p>
-			<b>Transakce nemohou být zrušeny</b>.
-			Pokud pošlete GoldCoiny někam neznámo kam, neexistuje možnost, jak je získat zpět, jedině byste znali příjemce a on měl zrovna náladu je poctivě vrátit.
-=======
 			<b>Několik slov k bezpečnosti:</b>
 		</p>
 		<p>
-			Přístup k Bitcoinům je uložen v tomto zařízení.
-			<b>Pokud o zařízení přijdete, ztratíte i své Bitcoiny.</b>
+			Přístup k GoldCoinům je uložen v tomto zařízení.
+			<b>Pokud o zařízení přijdete, ztratíte i své GoldCoiny.</b>
 		</p>
 		<p>
 			Je proto velmi důležité pravidelně <b>zálohovat svou peněženu</b>!
@@ -142,31 +85,22 @@
 			Poté udržujte svou zálohu na bezpečném místě a pamatujte si heslo.
 		</p>
 		<p>
-			<b>Před odinstalací aplikace Bitcoin Wallet</b> (nebo výmazem dat aplikace/přístroje), <b>si přepošlete zůstatek do jiné peněženky</b>.
+			<b>Před odinstalací aplikace GoldCoin Wallet</b> (nebo výmazem dat aplikace/přístroje), <b>si přepošlete zůstatek do jiné peněženky</b>.
 			Jakékoliv zbylé neodeslané Bitcony budou ztraceny.
->>>>>>> 95dd30be
 		</p>
 		<p>
 			<b>Provedené platby jsou nezvratné</b>.
-			Pokud pošlete Bitcoiny na špatnou adresu, možnost jejich získání zpět téměř neexistuje.
+			Pokud pošlete GoldCoiny na špatnou adresu, možnost jejich získání zpět téměř neexistuje.
 		</p>
 		<p>
 			<b>Udržujte svůj mobilní přístroj v bezpečí!</b>
 			Nepřivlastňujte si práva root svého přístoje.
 			Instalujte pouze aplikace, kterým plně důvěřujete.
-<<<<<<< HEAD
-			Existují škodlivé aplikace, které vás mohou o vaše GoldCoiny připravit.
-		</p>
-		<p>
-			Neriskujte zbytečně!
-			<b>V aplikaci GoldCoin Wallet mějte pouze malé částky</b> pro rychlé použití.
-=======
-			Škodlivé aplikace se mohou pokoušet o ukradení Bitcoinů z peněženky.
+			Škodlivé aplikace se mohou pokoušet o ukradení GoldCoinů z peněženky.
 		</p>
 		<p>
 			Neriskujte zbytečně!
 			<b>Noste u sebe pouze menší částky</b> pro každodenní použití.
->>>>>>> 95dd30be
 		</p>
 	]]>
     </string>
