--- conflicted
+++ resolved
@@ -3,21 +3,12 @@
   <string name="help_wallet">
 <![CDATA[
 		<p>
-<<<<<<< HEAD
-			Ekranın üst kısmı GoldCoin ve seçilen milli para birimi olarak bakiyenizi gösterir.
-			Para birimleri listesine gitmek için dokununuz, ve varsayılan olarak seçmek için dövizlerden birine dokununuz
-		</p>
-		<p>
-			Sağdaki QR kodu GoldCoin adresinizi içerir ve başka birisinin taraması için kullanılabilir.
-			Daha büyük bir sürümünü elde etmek için QR koduna dokununuz.
-=======
-			Ekranın sol üst köşesinde, dengenizi Bitcoins ve bir seçilen ulusal para birimi cinsinden görüntüler.
+			Ekranın sol üst köşesinde, dengenizi GoldCoins ve bir seçilen ulusal para birimi cinsinden görüntüler.
 			Ulusal para birimleri listesine gitmek için hafifçe vurun ve varsayılan olarak seçmek için para birimlerinden birine hafifçe dokunun.
 		</p>
 		<p>
 			Sağ üstteki QR kodu, geçerli bit arkadaşınızın adresini içerir ve bir ödeme yapan kişi tarafından tarama yapmak için kullanılabilir.
 			Daha büyük bir sürümünü elde etmek için QR koduna dokunun.
->>>>>>> 95dd30be
 		</p>
 		<p>
 			Ekranın alt kısmı işlemler listenizde yer almaktadır.
@@ -25,12 +16,7 @@
 			Alınan ödemeler yeşil olarak işaretlenecek ve ödemeler kırmızı renkte gösterilecek.
 		</p>
 		<p>
-<<<<<<< HEAD
-			Eylem çubuğundaki düğmelere dokunarak GoldCoin talep edebilir ya da gönderebilirsiniz.
-			Seçenekler menüsünde daha fazla seçenek mevcuttur.
-=======
 			Eylem çubuğundaki düğmelere dokunarak madeni paralar gönderebilir veya isteyebilirsiniz.
->>>>>>> 95dd30be
 		</p>
 	]]>
 	</string>
@@ -118,13 +104,13 @@
             <b>Teknik notlar:</b>
         </p>
         <p>
-            Bir SPV/hafif cüzdan olarak Bitcoin Wallet As en çok ispatlanmış zinciri takip eder (ki buna bazen \"en uzun zincir\", \"kazanan zincir\" veya \"Bitcoin blok zinciri\" de denir).
+            Bir SPV/hafif cüzdan olarak GoldCoin Wallet As en çok ispatlanmış zinciri takip eder (ki buna bazen \"en uzun zincir\", \"kazanan zincir\" veya \"GoldCoin blok zinciri\" de denir).
             Sadece gelen ödemeleri alacak ve o zincirde ödeme yapabileceksiniz.
-            Azınlık zincirlerindeki yani daha az ispatlanmış zincirlerdeki Bitcoinler için hiçbir garanti verilemez.
+            Azınlık zincirlerindeki yani daha az ispatlanmış zincirlerdeki GoldCoinler için hiçbir garanti verilemez.
         </p>
         <p>
             Geçmişte azınlık anahtarları daima çok hızlı bir şekilde anlamsız bir hale gelmişlerdir.
-            Eğer her şeye rağmen bir azınlık zincirini takip etmek istiyorsanız, sadece istediğiniz zinciri zorlayacak bir bitcoind uygulamasına bağlanmak için \"güvenli eş\" işlevini kullanmanız tavsiye edilir.
+            Eğer her şeye rağmen bir azınlık zincirini takip etmek istiyorsanız, sadece istediğiniz zinciri zorlayacak bir GoldCoind uygulamasına bağlanmak için \"güvenli eş\" işlevini kullanmanız tavsiye edilir.
             Şayet cüzdanınız ve güvenli eş arasındaki şebeke güvenilir değilse, bu bağlantıyı doğrulamak için bir VPN (sanal özel ağ) kullanın.
         </p>
     ]]>
