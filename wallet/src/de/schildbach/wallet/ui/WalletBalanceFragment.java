--- conflicted
+++ resolved
@@ -54,323 +54,6 @@
 /**
  * @author Andreas Schildbach
  */
-<<<<<<< HEAD
-public final class WalletBalanceFragment extends Fragment
-{
-	private WalletApplication application;
-	private AbstractWalletActivity activity;
-	private Configuration config;
-	private Wallet wallet;
-	private LoaderManager loaderManager;
-
-	private View viewBalance;
-	private CurrencyTextView viewBalanceBtc;
-	private View viewBalanceTooMuch;
-	private CurrencyTextView viewBalanceLocal;
-	private TextView viewProgress;
-
-	private boolean showLocalBalance;
-	private boolean installedFromGooglePlay;
-
-	@Nullable
-	private Coin balance = null;
-	@Nullable
-	private ExchangeRate exchangeRate = null;
-	@Nullable
-	private BlockchainState blockchainState = null;
-
-	private static final int ID_BALANCE_LOADER = 0;
-	private static final int ID_RATE_LOADER = 1;
-	private static final int ID_BLOCKCHAIN_STATE_LOADER = 2;
-
-	private static final long BLOCKCHAIN_UPTODATE_THRESHOLD_MS = DateUtils.HOUR_IN_MILLIS;
-	private static final Coin SOME_BALANCE_THRESHOLD = Coin.COIN.divide(1);
-	private static final Coin TOO_MUCH_BALANCE_THRESHOLD = Coin.COIN.multiply(100000);
-
-	@Override
-	public void onAttach(final Activity activity)
-	{
-		super.onAttach(activity);
-
-		this.activity = (AbstractWalletActivity) activity;
-		this.application = (WalletApplication) activity.getApplication();
-		this.config = application.getConfiguration();
-		this.wallet = application.getWallet();
-		this.loaderManager = getLoaderManager();
-
-		showLocalBalance = getResources().getBoolean(R.bool.show_local_balance);
-		installedFromGooglePlay = "com.android.vending".equals(application.getPackageManager().getInstallerPackageName(application.getPackageName()));
-	}
-
-	@Override
-	public void onCreate(final Bundle savedInstanceState)
-	{
-		setHasOptionsMenu(true);
-
-		super.onCreate(savedInstanceState);
-	}
-
-	@Override
-	public View onCreateView(final LayoutInflater inflater, final ViewGroup container, final Bundle savedInstanceState)
-	{
-		return inflater.inflate(R.layout.wallet_balance_fragment, container, false);
-	}
-
-	@Override
-	public void onViewCreated(final View view, final Bundle savedInstanceState)
-	{
-		super.onViewCreated(view, savedInstanceState);
-
-		final boolean showExchangeRatesOption = getResources().getBoolean(R.bool.show_exchange_rates_option);
-
-		viewBalance = view.findViewById(R.id.wallet_balance);
-		if (showExchangeRatesOption)
-		{
-			viewBalance.setOnClickListener(new OnClickListener()
-			{
-				@Override
-				public void onClick(final View v)
-				{
-					startActivity(new Intent(getActivity(), ExchangeRatesActivity.class));
-				}
-			});
-		}
-		else
-		{
-			viewBalance.setEnabled(false);
-		}
-
-		viewBalanceBtc = (CurrencyTextView) view.findViewById(R.id.wallet_balance_btc);
-		viewBalanceBtc.setPrefixScaleX(0.9f);
-
-		viewBalanceTooMuch = view.findViewById(R.id.wallet_balance_too_much);
-
-		viewBalanceLocal = (CurrencyTextView) view.findViewById(R.id.wallet_balance_local);
-		viewBalanceLocal.setInsignificantRelativeSize(1);
-		viewBalanceLocal.setStrikeThru(Constants.TEST);
-
-		viewProgress = (TextView) view.findViewById(R.id.wallet_balance_progress);
-	}
-
-	@Override
-	public void onResume()
-	{
-		super.onResume();
-
-		loaderManager.initLoader(ID_BALANCE_LOADER, null, balanceLoaderCallbacks);
-		loaderManager.initLoader(ID_RATE_LOADER, null, rateLoaderCallbacks);
-		loaderManager.initLoader(ID_BLOCKCHAIN_STATE_LOADER, null, blockchainStateLoaderCallbacks);
-
-		updateView();
-	}
-
-	@Override
-	public void onPause()
-	{
-		loaderManager.destroyLoader(ID_BLOCKCHAIN_STATE_LOADER);
-		loaderManager.destroyLoader(ID_RATE_LOADER);
-		loaderManager.destroyLoader(ID_BALANCE_LOADER);
-
-		super.onPause();
-	}
-
-	@Override
-	public void onCreateOptionsMenu(final Menu menu, final MenuInflater inflater)
-	{
-		inflater.inflate(R.menu.wallet_balance_fragment_options, menu);
-
-		super.onCreateOptionsMenu(menu, inflater);
-	}
-
-	@Override
-	public void onPrepareOptionsMenu(final Menu menu)
-	{
-		final boolean hasSomeBalance = balance != null && !balance.isLessThan(SOME_BALANCE_THRESHOLD);
-		menu.findItem(R.id.wallet_balance_options_donate)
-				.setVisible(Constants.DONATION_ADDRESS != null && (!installedFromGooglePlay || hasSomeBalance));
-
-		super.onPrepareOptionsMenu(menu);
-	}
-
-	@Override
-	public boolean onOptionsItemSelected(final MenuItem item)
-	{
-		switch (item.getItemId())
-		{
-			case R.id.wallet_balance_options_donate:
-				handleDonate();
-				return true;
-		}
-
-		return super.onOptionsItemSelected(item);
-	}
-
-	private void handleDonate()
-	{
-		SendCoinsActivity.startDonate(activity, null, 0);
-	}
-
-	private void updateView()
-	{
-		if (!isAdded())
-			return;
-
-		final boolean showProgress;
-
-		if (blockchainState != null && blockchainState.bestChainDate != null)
-		{
-			final long blockchainLag = System.currentTimeMillis() - blockchainState.bestChainDate.getTime();
-			final boolean blockchainUptodate = blockchainLag < BLOCKCHAIN_UPTODATE_THRESHOLD_MS;
-			final boolean noImpediments = blockchainState.impediments.isEmpty();
-
-			showProgress = !(blockchainUptodate || !blockchainState.replaying);
-
-			final String downloading = getString(noImpediments ? R.string.blockchain_state_progress_downloading
-					: R.string.blockchain_state_progress_stalled);
-
-			if (blockchainLag < 2 * DateUtils.DAY_IN_MILLIS)
-			{
-				final long hours = blockchainLag / DateUtils.HOUR_IN_MILLIS;
-				viewProgress.setText(getString(R.string.blockchain_state_progress_hours, downloading, hours));
-			}
-			else if (blockchainLag < 2 * DateUtils.WEEK_IN_MILLIS)
-			{
-				final long days = blockchainLag / DateUtils.DAY_IN_MILLIS;
-				viewProgress.setText(getString(R.string.blockchain_state_progress_days, downloading, days));
-			}
-			else if (blockchainLag < 90 * DateUtils.DAY_IN_MILLIS)
-			{
-				final long weeks = blockchainLag / DateUtils.WEEK_IN_MILLIS;
-				viewProgress.setText(getString(R.string.blockchain_state_progress_weeks, downloading, weeks));
-			}
-			else
-			{
-				final long months = blockchainLag / (30 * DateUtils.DAY_IN_MILLIS);
-				viewProgress.setText(getString(R.string.blockchain_state_progress_months, downloading, months));
-			}
-		}
-		else
-		{
-			showProgress = false;
-		}
-
-		if (!showProgress)
-		{
-			viewBalance.setVisibility(View.VISIBLE);
-
-			if (!showLocalBalance)
-				viewBalanceLocal.setVisibility(View.GONE);
-
-			if (balance != null)
-			{
-				viewBalanceBtc.setVisibility(View.VISIBLE);
-				viewBalanceBtc.setFormat(config.getFormat());
-				viewBalanceBtc.setAmount(balance);
-
-				final boolean tooMuch = balance.isGreaterThan(TOO_MUCH_BALANCE_THRESHOLD);
-
-				viewBalanceTooMuch.setVisibility(tooMuch ? View.VISIBLE : View.GONE);
-
-				if (showLocalBalance)
-				{
-					if (exchangeRate != null)
-					{
-						final Fiat localValue = exchangeRate.rate.coinToFiat(balance);
-						viewBalanceLocal.setVisibility(View.VISIBLE);
-						viewBalanceLocal.setFormat(Constants.LOCAL_FORMAT.code(0, Constants.PREFIX_ALMOST_EQUAL_TO + exchangeRate.getCurrencyCode()));
-						viewBalanceLocal.setAmount(localValue);
-						viewBalanceLocal.setTextColor(getResources().getColor(R.color.fg_less_significant));
-					}
-					else
-					{
-						viewBalanceLocal.setVisibility(View.INVISIBLE);
-					}
-				}
-			}
-			else
-			{
-				viewBalanceBtc.setVisibility(View.INVISIBLE);
-			}
-
-			viewProgress.setVisibility(View.GONE);
-		}
-		else
-		{
-			viewProgress.setVisibility(View.VISIBLE);
-			viewBalance.setVisibility(View.INVISIBLE);
-		}
-	}
-
-	private final LoaderCallbacks<BlockchainState> blockchainStateLoaderCallbacks = new LoaderManager.LoaderCallbacks<BlockchainState>()
-	{
-		@Override
-		public Loader<BlockchainState> onCreateLoader(final int id, final Bundle args)
-		{
-			return new BlockchainStateLoader(activity);
-		}
-
-		@Override
-		public void onLoadFinished(final Loader<BlockchainState> loader, final BlockchainState blockchainState)
-		{
-			WalletBalanceFragment.this.blockchainState = blockchainState;
-
-			updateView();
-		}
-
-		@Override
-		public void onLoaderReset(final Loader<BlockchainState> loader)
-		{
-		}
-	};
-
-	private final LoaderCallbacks<Coin> balanceLoaderCallbacks = new LoaderManager.LoaderCallbacks<Coin>()
-	{
-		@Override
-		public Loader<Coin> onCreateLoader(final int id, final Bundle args)
-		{
-			return new WalletBalanceLoader(activity, wallet);
-		}
-
-		@Override
-		public void onLoadFinished(final Loader<Coin> loader, final Coin balance)
-		{
-			WalletBalanceFragment.this.balance = balance;
-
-			activity.invalidateOptionsMenu();
-			updateView();
-		}
-
-		@Override
-		public void onLoaderReset(final Loader<Coin> loader)
-		{
-		}
-	};
-
-	private final LoaderCallbacks<Cursor> rateLoaderCallbacks = new LoaderManager.LoaderCallbacks<Cursor>()
-	{
-		@Override
-		public Loader<Cursor> onCreateLoader(final int id, final Bundle args)
-		{
-			return new ExchangeRateLoader(activity, config);
-		}
-
-		@Override
-		public void onLoadFinished(final Loader<Cursor> loader, final Cursor data)
-		{
-			if (data != null && data.getCount() > 0)
-			{
-				data.moveToFirst();
-				exchangeRate = ExchangeRatesProvider.getExchangeRate(data);
-				updateView();
-			}
-		}
-
-		@Override
-		public void onLoaderReset(final Loader<Cursor> loader)
-		{
-		}
-	};
-=======
 public final class WalletBalanceFragment extends Fragment {
     private WalletActivity activity;
     private WalletApplication application;
@@ -605,5 +288,4 @@
             viewBalance.setVisibility(View.INVISIBLE);
         }
     }
->>>>>>> 95dd30be
 }