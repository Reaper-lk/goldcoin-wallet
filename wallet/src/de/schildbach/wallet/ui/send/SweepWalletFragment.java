/*
 * Copyright the original author or authors.
 *
 * This program is free software: you can redistribute it and/or modify
 * it under the terms of the GNU General Public License as published by
 * the Free Software Foundation, either version 3 of the License, or
 * (at your option) any later version.
 *
 * This program is distributed in the hope that it will be useful,
 * but WITHOUT ANY WARRANTY; without even the implied warranty of
 * MERCHANTABILITY or FITNESS FOR A PARTICULAR PURPOSE.  See the
 * GNU General Public License for more details.
 *
 * You should have received a copy of the GNU General Public License
 * along with this program.  If not, see <https://www.gnu.org/licenses/>.
 */

package de.schildbach.wallet.ui.send;

import static androidx.core.util.Preconditions.checkState;

import java.util.Comparator;
import java.util.HashMap;
import java.util.Map;
import java.util.Set;
import java.util.TreeSet;

import org.bitcoinj.core.Coin;
import org.bitcoinj.core.DumpedPrivateKey;
import org.bitcoinj.core.ECKey;
import org.bitcoinj.core.NetworkParameters;
import org.bitcoinj.core.Sha256Hash;
import org.bitcoinj.core.Transaction;
import org.bitcoinj.core.TransactionConfidence;
import org.bitcoinj.core.TransactionConfidence.ConfidenceType;
import org.bitcoinj.core.TransactionInput;
import org.bitcoinj.core.TransactionOutPoint;
import org.bitcoinj.core.TransactionOutput;
import org.bitcoinj.core.UTXO;
import org.bitcoinj.core.VerificationException;
import org.bitcoinj.core.VersionedChecksummedBytes;
import org.bitcoinj.crypto.BIP38PrivateKey;
import org.bitcoinj.utils.MonetaryFormat;
import org.bitcoinj.wallet.KeyChainGroup;
import org.bitcoinj.wallet.SendRequest;
import org.bitcoinj.wallet.Wallet;
import org.bitcoinj.wallet.Wallet.BalanceType;
import org.bitcoinj.wallet.WalletTransaction;
import org.slf4j.Logger;
import org.slf4j.LoggerFactory;

import com.google.common.collect.ComparisonChain;

import de.schildbach.wallet.Configuration;
import de.schildbach.wallet.Constants;
import de.schildbach.wallet.R;
import de.schildbach.wallet.WalletApplication;
import de.schildbach.wallet.data.PaymentIntent;
import de.schildbach.wallet.ui.AbstractWalletActivity;
import de.schildbach.wallet.ui.DialogBuilder;
import de.schildbach.wallet.ui.InputParser.StringInputParser;
import de.schildbach.wallet.ui.ProgressDialogFragment;
import de.schildbach.wallet.ui.TransactionsAdapter;
import de.schildbach.wallet.ui.scan.ScanActivity;
import de.schildbach.wallet.util.MonetarySpannable;

import android.app.Activity;
import android.content.Context;
import android.content.DialogInterface;
import android.content.Intent;
import android.content.pm.PackageManager;
import android.media.RingtoneManager;
import android.net.Uri;
import android.os.Bundle;
import android.os.Handler;
import android.os.HandlerThread;
import android.os.Process;
import android.text.SpannableStringBuilder;
import android.view.LayoutInflater;
import android.view.Menu;
import android.view.MenuInflater;
import android.view.MenuItem;
import android.view.View;
import android.view.ViewGroup;
import android.view.animation.AnimationUtils;
import android.widget.Button;
import android.widget.EditText;
import android.widget.FrameLayout;
import android.widget.TextView;
import androidx.annotation.Nullable;
import androidx.fragment.app.Fragment;
import androidx.fragment.app.FragmentManager;
import androidx.lifecycle.Observer;
import androidx.lifecycle.ViewModelProviders;

/**
 * @author Andreas Schildbach
 */
public class SweepWalletFragment extends Fragment {
    private AbstractWalletActivity activity;
    private WalletApplication application;
    private Configuration config;
    private FragmentManager fragmentManager;

    private final Handler handler = new Handler();
    private HandlerThread backgroundThread;
    private Handler backgroundHandler;

    private TextView messageView;
    private View passwordViewGroup;
    private EditText passwordView;
    private View badPasswordView;
    private TextView balanceView;
    private View hintView;
    private ViewGroup sweepTransactionViewGroup;
    private TransactionsAdapter.TransactionViewHolder sweepTransactionViewHolder;
    private Button viewGo;
    private Button viewCancel;

    private MenuItem reloadAction;
    private MenuItem scanAction;

    private SweepWalletViewModel viewModel;

    private static final int REQUEST_CODE_SCAN = 0;

    private static final Logger log = LoggerFactory.getLogger(SweepWalletFragment.class);

    @Override
    public void onAttach(final Context context) {
        super.onAttach(context);
        this.activity = (AbstractWalletActivity) context;
        this.application = activity.getWalletApplication();
        this.config = application.getConfiguration();
        this.fragmentManager = getFragmentManager();
    }

    @Override
    public void onCreate(final Bundle savedInstanceState) {
        super.onCreate(savedInstanceState);
        setHasOptionsMenu(true);

        if (!Constants.ENABLE_SWEEP_WALLET)
            throw new IllegalStateException("ENABLE_SWEEP_WALLET is disabled");

        viewModel = ViewModelProviders.of(this).get(SweepWalletViewModel.class);
        viewModel.getDynamicFees().observe(this, new Observer<Map<FeeCategory, Coin>>() {
            @Override
            public void onChanged(final Map<FeeCategory, Coin> dynamicFees) {
                updateView();
            }
        });
        viewModel.progress.observe(this, new ProgressDialogFragment.Observer(fragmentManager));

        backgroundThread = new HandlerThread("backgroundThread", Process.THREAD_PRIORITY_BACKGROUND);
        backgroundThread.start();
        backgroundHandler = new Handler(backgroundThread.getLooper());

        if (savedInstanceState == null) {
            final Intent intent = activity.getIntent();

            if (intent.hasExtra(SweepWalletActivity.INTENT_EXTRA_KEY)) {
                viewModel.privateKeyToSweep = (VersionedChecksummedBytes) intent
                        .getSerializableExtra(SweepWalletActivity.INTENT_EXTRA_KEY);

                // delay until fragment is resumed
                handler.post(maybeDecodeKeyRunnable);
            }
        }
    }

    @Override
    public View onCreateView(final LayoutInflater inflater, final ViewGroup container,
            final Bundle savedInstanceState) {
        final View view = inflater.inflate(R.layout.sweep_wallet_fragment, container);

        messageView = (TextView) view.findViewById(R.id.sweep_wallet_fragment_message);

        passwordViewGroup = view.findViewById(R.id.sweep_wallet_fragment_password_group);
        passwordView = (EditText) view.findViewById(R.id.sweep_wallet_fragment_password);
        badPasswordView = view.findViewById(R.id.sweep_wallet_fragment_bad_password);

        balanceView = (TextView) view.findViewById(R.id.sweep_wallet_fragment_balance);

        hintView = view.findViewById(R.id.sweep_wallet_fragment_hint);

        sweepTransactionViewGroup = (FrameLayout) view.findViewById(R.id.transaction_row);
        sweepTransactionViewGroup
                .setLayoutAnimation(AnimationUtils.loadLayoutAnimation(activity, R.anim.transaction_layout_anim));
        sweepTransactionViewHolder = new TransactionsAdapter.TransactionViewHolder(view);

        viewGo = (Button) view.findViewById(R.id.send_coins_go);
        viewGo.setOnClickListener(new View.OnClickListener() {
            @Override
            public void onClick(final View v) {
                if (viewModel.state == SweepWalletViewModel.State.DECODE_KEY)
                    handleDecrypt();
                if (viewModel.state == SweepWalletViewModel.State.CONFIRM_SWEEP)
                    handleSweep();
            }
        });

        viewCancel = (Button) view.findViewById(R.id.send_coins_cancel);
        viewCancel.setOnClickListener(new View.OnClickListener() {
            @Override
            public void onClick(final View v) {
                activity.finish();
            }
        });

        return view;
    }

    @Override
    public void onDestroy() {
        backgroundThread.getLooper().quit();

        if (viewModel.sentTransaction != null)
            viewModel.sentTransaction.getConfidence().removeEventListener(sentTransactionConfidenceListener);

        super.onDestroy();
    }

    @Override
    public void onActivityResult(final int requestCode, final int resultCode, final Intent intent) {
        if (requestCode == REQUEST_CODE_SCAN) {
            if (resultCode == Activity.RESULT_OK) {
                final String input = intent.getStringExtra(ScanActivity.INTENT_EXTRA_RESULT);

                new StringInputParser(input) {
                    @Override
                    protected void handlePrivateKey(final VersionedChecksummedBytes key) {
                        viewModel.privateKeyToSweep = key;
                        setState(SweepWalletViewModel.State.DECODE_KEY);
                        maybeDecodeKey();
                    }

                    @Override
                    protected void handlePaymentIntent(final PaymentIntent paymentIntent) {
                        cannotClassify(input);
                    }

                    @Override
                    protected void handleDirectTransaction(final Transaction transaction) throws VerificationException {
                        cannotClassify(input);
                    }

                    @Override
                    protected void error(final int messageResId, final Object... messageArgs) {
                        dialog(activity, null, R.string.button_scan, messageResId, messageArgs);
                    }
                }.parse();
            }
        }
    }

    @Override
    public void onCreateOptionsMenu(final Menu menu, final MenuInflater inflater) {
        inflater.inflate(R.menu.sweep_wallet_fragment_options, menu);

        reloadAction = menu.findItem(R.id.sweep_wallet_options_reload);
        scanAction = menu.findItem(R.id.sweep_wallet_options_scan);

        final PackageManager pm = activity.getPackageManager();
        scanAction.setVisible(pm.hasSystemFeature(PackageManager.FEATURE_CAMERA)
                || pm.hasSystemFeature(PackageManager.FEATURE_CAMERA_FRONT));

        super.onCreateOptionsMenu(menu, inflater);
    }

    @Override
    public boolean onOptionsItemSelected(final MenuItem item) {
        switch (item.getItemId()) {
        case R.id.sweep_wallet_options_reload:
            handleReload();
            return true;

        case R.id.sweep_wallet_options_scan:
            ScanActivity.startForResult(this, activity, REQUEST_CODE_SCAN);
            return true;
        }

        return super.onOptionsItemSelected(item);
    }

    private void handleReload() {
        if (viewModel.walletToSweep == null)
            return;

        requestWalletBalance();
    }

    private final TransactionConfidence.Listener sentTransactionConfidenceListener = new TransactionConfidence.Listener() {
        @Override
        public void onConfidenceChanged(final TransactionConfidence confidence,
                final TransactionConfidence.Listener.ChangeReason reason) {
            activity.runOnUiThread(new Runnable() {
                @Override
                public void run() {
                    if (!isResumed())
                        return;

                    final TransactionConfidence confidence = viewModel.sentTransaction.getConfidence();
                    final TransactionConfidence.ConfidenceType confidenceType = confidence.getConfidenceType();
                    final int numBroadcastPeers = confidence.numBroadcastPeers();

                    if (viewModel.state == SweepWalletViewModel.State.SENDING) {
                        if (confidenceType == TransactionConfidence.ConfidenceType.DEAD)
                            setState(SweepWalletViewModel.State.FAILED);
                        else if (numBroadcastPeers > 1
                                || confidenceType == TransactionConfidence.ConfidenceType.BUILDING)
                            setState(SweepWalletViewModel.State.SENT);
                    }

                    if (reason == ChangeReason.SEEN_PEERS
                            && confidenceType == TransactionConfidence.ConfidenceType.PENDING) {
                        // play sound effect
                        final int soundResId = getResources().getIdentifier("send_coins_broadcast_" + numBroadcastPeers,
                                "raw", activity.getPackageName());
                        if (soundResId > 0)
                            RingtoneManager
                                    .getRingtone(activity, Uri.parse(
                                            "android.resource://" + activity.getPackageName() + "/" + soundResId))
                                    .play();
                    }

                    updateView();
                }
            });
        }
    };

    private final Runnable maybeDecodeKeyRunnable = new Runnable() {
        @Override
        public void run() {
            maybeDecodeKey();
        }
    };

    private void maybeDecodeKey() {
        checkState(viewModel.state == SweepWalletViewModel.State.DECODE_KEY);
        checkState(viewModel.privateKeyToSweep != null);

        if (viewModel.privateKeyToSweep instanceof DumpedPrivateKey) {
            final ECKey key = ((DumpedPrivateKey) viewModel.privateKeyToSweep).getKey();
            askConfirmSweep(key);
        } else if (viewModel.privateKeyToSweep instanceof BIP38PrivateKey) {
            badPasswordView.setVisibility(View.INVISIBLE);

            final String password = passwordView.getText().toString().trim();
            passwordView.setText(null); // get rid of it asap

            if (!password.isEmpty()) {
                viewModel.progress.setValue(getString(R.string.sweep_wallet_fragment_decrypt_progress));

                new DecodePrivateKeyTask(backgroundHandler) {
                    @Override
                    protected void onSuccess(ECKey decryptedKey) {
                        log.info("successfully decoded BIP38 private key");

                        viewModel.progress.setValue(null);

                        askConfirmSweep(decryptedKey);
                    }

                    @Override
                    protected void onBadPassphrase() {
                        log.info("failed decoding BIP38 private key (bad password)");

                        viewModel.progress.setValue(null);

                        badPasswordView.setVisibility(View.VISIBLE);
                        passwordView.requestFocus();
                    }
                }.decodePrivateKey((BIP38PrivateKey) viewModel.privateKeyToSweep, password);
            }
        } else {
            throw new IllegalStateException("cannot handle type: " + viewModel.privateKeyToSweep.getClass().getName());
        }
    }

    private void askConfirmSweep(final ECKey key) {
        // create non-HD wallet
        final KeyChainGroup group = new KeyChainGroup(Constants.NETWORK_PARAMETERS);
        group.importKeys(key);
        viewModel.walletToSweep = new Wallet(Constants.NETWORK_PARAMETERS, group);

        setState(SweepWalletViewModel.State.CONFIRM_SWEEP);

        // delay until fragment is resumed
        handler.post(requestWalletBalanceRunnable);
    }

    private final Runnable requestWalletBalanceRunnable = new Runnable() {
        @Override
        public void run() {
            requestWalletBalance();
        }
    };

    private static final Comparator<UTXO> UTXO_COMPARATOR = new Comparator<UTXO>() {
        @Override
        public int compare(final UTXO lhs, final UTXO rhs) {
            return ComparisonChain.start().compare(lhs.getHash(), rhs.getHash()).compare(lhs.getIndex(), rhs.getIndex())
                    .result();
        }
    };

    private void requestWalletBalance() {
        viewModel.progress.setValue(getString(R.string.sweep_wallet_fragment_request_wallet_balance_progress));

        final RequestWalletBalanceTask.ResultCallback callback = new RequestWalletBalanceTask.ResultCallback() {
            @Override
            public void onResult(final Set<UTXO> utxos) {
                viewModel.progress.setValue(null);

                // Filter UTXOs we've already spent and sort the rest.
                final Set<Transaction> walletTxns = application.getWallet().getTransactions(false);
                final Set<UTXO> sortedUtxos = new TreeSet<>(UTXO_COMPARATOR);
                for (final UTXO utxo : utxos)
                    if (!utxoSpentBy(walletTxns, utxo))
                        sortedUtxos.add(utxo);

                // Fake transaction funding the wallet to sweep.
                final Map<Sha256Hash, Transaction> fakeTxns = new HashMap<>();
                for (final UTXO utxo : sortedUtxos) {
                    Transaction fakeTx = fakeTxns.get(utxo.getHash());
                    if (fakeTx == null) {
                        fakeTx = new FakeTransaction(Constants.NETWORK_PARAMETERS, utxo.getHash());
                        fakeTx.getConfidence().setConfidenceType(ConfidenceType.BUILDING);
                        fakeTxns.put(fakeTx.getHash(), fakeTx);
                    }
                    final TransactionOutput fakeOutput = new TransactionOutput(Constants.NETWORK_PARAMETERS, fakeTx,
                            utxo.getValue(), utxo.getScript().getProgram());
                    // Fill with output dummies as needed.
                    while (fakeTx.getOutputs().size() < utxo.getIndex())
                        fakeTx.addOutput(new TransactionOutput(Constants.NETWORK_PARAMETERS, fakeTx,
                                Coin.NEGATIVE_SATOSHI, new byte[] {}));
                    // Add the actual output we will spend later.
                    fakeTx.addOutput(fakeOutput);
                }

                viewModel.walletToSweep.clearTransactions(0);
                for (final Transaction tx : fakeTxns.values())
                    viewModel.walletToSweep
                            .addWalletTransaction(new WalletTransaction(WalletTransaction.Pool.UNSPENT, tx));
                log.info("built wallet to sweep:\n{}", viewModel.walletToSweep.toString(false, true, false, null));

                updateView();
            }

            private boolean utxoSpentBy(final Set<Transaction> transactions, final UTXO utxo) {
                for (final Transaction tx : transactions) {
                    for (final TransactionInput input : tx.getInputs()) {
                        final TransactionOutPoint outpoint = input.getOutpoint();
                        if (outpoint.getHash().equals(utxo.getHash()) && outpoint.getIndex() == utxo.getIndex())
                            return true;
                    }
                }
                return false;
            }

            @Override
            public void onFail(final int messageResId, final Object... messageArgs) {
                viewModel.progress.setValue(null);

                final DialogBuilder dialog = DialogBuilder.warn(activity,
                        R.string.sweep_wallet_fragment_request_wallet_balance_failed_title);
                dialog.setMessage(getString(messageResId, messageArgs));
                dialog.setPositiveButton(R.string.button_retry, new DialogInterface.OnClickListener() {
                    @Override
                    public void onClick(final DialogInterface dialog, final int which) {
                        requestWalletBalance();
                    }
                });
                dialog.setNegativeButton(R.string.button_dismiss, null);
                dialog.show();
            }
        };

<<<<<<< HEAD
        final Address address = viewModel.walletToSweep.getImportedKeys().iterator().next()
                .toAddress(Constants.NETWORK_PARAMETERS);
        if(Constants.GOLDCOIN_ELECTRUM_SUPPORT)
            new RequestWalletBalanceTask(backgroundHandler, callback).requestWalletBalance(activity.getAssets(), address);
        else
            new RequestWalletBalanceTaskChainz(backgroundHandler, callback, application.httpUserAgent()).requestWalletBalance(address);
=======
        final ECKey key = viewModel.walletToSweep.getImportedKeys().iterator().next();
        new RequestWalletBalanceTask(backgroundHandler, callback).requestWalletBalance(activity.getAssets(), key);
>>>>>>> 106d373b
    }

    private void setState(final SweepWalletViewModel.State state) {
        viewModel.state = state;

        updateView();
    }

    private void updateView() {
        final Map<FeeCategory, Coin> fees = viewModel.getDynamicFees().getValue();
        final MonetaryFormat btcFormat = config.getFormat();

        if (viewModel.walletToSweep != null) {
            balanceView.setVisibility(View.VISIBLE);
            final MonetarySpannable balanceSpannable = new MonetarySpannable(btcFormat,
                    viewModel.walletToSweep.getBalance(BalanceType.ESTIMATED));
            balanceSpannable.applyMarkup(null, null);
            final SpannableStringBuilder balance = new SpannableStringBuilder(balanceSpannable);
            balance.insert(0, ": ");
            balance.insert(0, getString(R.string.sweep_wallet_fragment_balance));
            balanceView.setText(balance);
        } else {
            balanceView.setVisibility(View.GONE);
        }

        if (viewModel.state == SweepWalletViewModel.State.DECODE_KEY && viewModel.privateKeyToSweep == null) {
            messageView.setVisibility(View.VISIBLE);
            messageView.setText(R.string.sweep_wallet_fragment_wallet_unknown);
        } else if (viewModel.state == SweepWalletViewModel.State.DECODE_KEY && viewModel.privateKeyToSweep != null) {
            messageView.setVisibility(View.VISIBLE);
            messageView.setText(R.string.sweep_wallet_fragment_encrypted);
        } else if (viewModel.privateKeyToSweep != null) {
            messageView.setVisibility(View.GONE);
        }

        passwordViewGroup.setVisibility(
                viewModel.state == SweepWalletViewModel.State.DECODE_KEY && viewModel.privateKeyToSweep != null
                        ? View.VISIBLE : View.GONE);

        hintView.setVisibility(
                viewModel.state == SweepWalletViewModel.State.DECODE_KEY && viewModel.privateKeyToSweep == null
                        ? View.VISIBLE : View.GONE);

        if (viewModel.sentTransaction != null) {
            sweepTransactionViewGroup.setVisibility(View.VISIBLE);
            sweepTransactionViewHolder
                    .bind(new TransactionsAdapter.ListItem.TransactionItem(activity, viewModel.sentTransaction,
                            application.getWallet(), null, btcFormat, application.maxConnectedPeers(), false));
        } else {
            sweepTransactionViewGroup.setVisibility(View.GONE);
        }

        if (viewModel.state == SweepWalletViewModel.State.DECODE_KEY) {
            viewCancel.setText(R.string.button_cancel);
            viewGo.setText(R.string.sweep_wallet_fragment_button_decrypt);
            viewGo.setEnabled(viewModel.privateKeyToSweep != null);
        } else if (viewModel.state == SweepWalletViewModel.State.CONFIRM_SWEEP) {
            viewCancel.setText(R.string.button_cancel);
            viewGo.setText(R.string.sweep_wallet_fragment_button_sweep);
            viewGo.setEnabled(viewModel.walletToSweep != null
                    && viewModel.walletToSweep.getBalance(BalanceType.ESTIMATED).signum() > 0 && fees != null);
        } else if (viewModel.state == SweepWalletViewModel.State.PREPARATION) {
            viewCancel.setText(R.string.button_cancel);
            viewGo.setText(R.string.send_coins_preparation_msg);
            viewGo.setEnabled(false);
        } else if (viewModel.state == SweepWalletViewModel.State.SENDING) {
            viewCancel.setText(R.string.send_coins_fragment_button_back);
            viewGo.setText(R.string.send_coins_sending_msg);
            viewGo.setEnabled(false);
        } else if (viewModel.state == SweepWalletViewModel.State.SENT) {
            viewCancel.setText(R.string.send_coins_fragment_button_back);
            viewGo.setText(R.string.send_coins_sent_msg);
            viewGo.setEnabled(false);
        } else if (viewModel.state == SweepWalletViewModel.State.FAILED) {
            viewCancel.setText(R.string.send_coins_fragment_button_back);
            viewGo.setText(R.string.send_coins_failed_msg);
            viewGo.setEnabled(false);
        }

        viewCancel.setEnabled(viewModel.state != SweepWalletViewModel.State.PREPARATION);

        // enable actions
        if (reloadAction != null)
            reloadAction.setEnabled(
                    viewModel.state == SweepWalletViewModel.State.CONFIRM_SWEEP && viewModel.walletToSweep != null);
        if (scanAction != null)
            scanAction.setEnabled(viewModel.state == SweepWalletViewModel.State.DECODE_KEY
                    || viewModel.state == SweepWalletViewModel.State.CONFIRM_SWEEP);
    }

    private void handleDecrypt() {
        handler.post(maybeDecodeKeyRunnable);
    }

    private void handleSweep() {
        setState(SweepWalletViewModel.State.PREPARATION);

        final Map<FeeCategory, Coin> fees = viewModel.getDynamicFees().getValue();
        final SendRequest sendRequest = SendRequest.emptyWallet(application.getWallet().freshReceiveAddress());
        sendRequest.feePerKb = fees.get(FeeCategory.NORMAL);

        new SendCoinsOfflineTask(viewModel.walletToSweep, backgroundHandler) {
            @Override
            protected void onSuccess(final Transaction transaction) {
                viewModel.sentTransaction = transaction;

                setState(SweepWalletViewModel.State.SENDING);

                viewModel.sentTransaction.getConfidence().addEventListener(sentTransactionConfidenceListener);

                application.processDirectTransaction(viewModel.sentTransaction);
            }

            @Override
            protected void onInsufficientMoney(@Nullable final Coin missing) {
                setState(SweepWalletViewModel.State.FAILED);

                showInsufficientMoneyDialog();
            }

            @Override
            protected void onEmptyWalletFailed() {
                setState(SweepWalletViewModel.State.FAILED);

                showInsufficientMoneyDialog();
            }

            @Override
            protected void onFailure(final Exception exception) {
                setState(SweepWalletViewModel.State.FAILED);

                final DialogBuilder dialog = DialogBuilder.warn(activity, R.string.send_coins_error_msg);
                dialog.setMessage(exception.toString());
                dialog.setNeutralButton(R.string.button_dismiss, null);
                dialog.show();
            }

            @Override
            protected void onInvalidEncryptionKey() {
                throw new RuntimeException(); // cannot happen
            }

            private void showInsufficientMoneyDialog() {
                final DialogBuilder dialog = DialogBuilder.warn(activity,
                        R.string.sweep_wallet_fragment_insufficient_money_title);
                dialog.setMessage(R.string.sweep_wallet_fragment_insufficient_money_msg);
                dialog.setNeutralButton(R.string.button_dismiss, null);
                dialog.show();
            }
        }.sendCoinsOffline(sendRequest); // send asynchronously
    }

    private static class FakeTransaction extends Transaction {
        private final Sha256Hash hash;

        public FakeTransaction(final NetworkParameters params, final Sha256Hash hash) {
            super(params);
            this.hash = hash;
        }

        @Override
        public Sha256Hash getHash() {
            return hash;
        }
    }
}<|MERGE_RESOLUTION|>--- conflicted
+++ resolved
@@ -478,17 +478,11 @@
             }
         };
 
-<<<<<<< HEAD
-        final Address address = viewModel.walletToSweep.getImportedKeys().iterator().next()
-                .toAddress(Constants.NETWORK_PARAMETERS);
+        final ECKey key = viewModel.walletToSweep.getImportedKeys().iterator().next();
         if(Constants.GOLDCOIN_ELECTRUM_SUPPORT)
-            new RequestWalletBalanceTask(backgroundHandler, callback).requestWalletBalance(activity.getAssets(), address);
+            new RequestWalletBalanceTask(backgroundHandler, callback).requestWalletBalance(activity.getAssets(), key);
         else
-            new RequestWalletBalanceTaskChainz(backgroundHandler, callback, application.httpUserAgent()).requestWalletBalance(address);
-=======
-        final ECKey key = viewModel.walletToSweep.getImportedKeys().iterator().next();
-        new RequestWalletBalanceTask(backgroundHandler, callback).requestWalletBalance(activity.getAssets(), key);
->>>>>>> 106d373b
+            new RequestWalletBalanceTaskChainz(backgroundHandler, callback, application.httpUserAgent()).requestWalletBalance(key);
     }
 
     private void setState(final SweepWalletViewModel.State state) {
