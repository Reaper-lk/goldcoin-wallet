--- conflicted
+++ resolved
@@ -48,19 +48,9 @@
 import org.bitcoinj.core.Address;
 import org.bitcoinj.core.Coin;
 import org.bitcoinj.core.Sha256Hash;
-<<<<<<< HEAD
-import org.bitcoinj.core.Transaction;
-import org.bitcoinj.core.TransactionConfidence.ConfidenceType;
-import org.bitcoinj.core.TransactionOutput;
-import org.bitcoinj.script.ScriptBuilder;
-import org.json.JSONArray;
-import org.json.JSONException;
-import org.json.JSONObject;
-=======
 import org.bitcoinj.core.UTXO;
 import org.bitcoinj.script.Script;
 import org.bitcoinj.script.ScriptBuilder;
->>>>>>> 95dd30be
 import org.slf4j.Logger;
 import org.slf4j.LoggerFactory;
 
@@ -84,215 +74,6 @@
 /**
  * @author Andreas Schildbach
  */
-<<<<<<< HEAD
-public final class RequestWalletBalanceTask
-{
-	private final Handler backgroundHandler;
-	private final Handler callbackHandler;
-	private final ResultCallback resultCallback;
-	@Nullable
-	private final String userAgent;
-
-	private static final Logger log = LoggerFactory.getLogger(RequestWalletBalanceTask.class);
-
-	public interface ResultCallback
-	{
-		void onResult(Collection<Transaction> transactions);
-
-		void onFail(int messageResId, Object... messageArgs);
-	}
-
-	public RequestWalletBalanceTask(final Handler backgroundHandler, final ResultCallback resultCallback, @Nullable final String userAgent)
-	{
-		this.backgroundHandler = backgroundHandler;
-		this.callbackHandler = new Handler(Looper.myLooper());
-		this.resultCallback = resultCallback;
-		this.userAgent = userAgent;
-	}
-
-	public void requestWalletBalance(final Address... addresses)
-	{
-		backgroundHandler.post(new Runnable()
-		{
-			@Override
-			public void run()
-			{
-				org.bitcoinj.core.Context.propagate(Constants.CONTEXT);
-
-				final StringBuilder url = new StringBuilder(Constants.BITEASY_API_URL);
-				url.append("&key=d47da926b82e");    //Cryptoid API key
-				url.append("&active=").append(addresses[0].toString());
-
-				/*url.append("outputs");
-				url.append("?per_page=MAX");
-				url.append("&operator=AND");
-				url.append("&spent_state=UNSPENT");*/
-				for (final Address address : addresses)
-					url.append("&address[]=").append(address.toBase58());
-
-				log.debug("trying to request wallet balance from {}", url);
-
-				HttpURLConnection connection = null;
-				Reader reader = null;
-
-				try
-				{
-					connection = (HttpURLConnection) new URL(url.toString()).openConnection();
-
-					connection.setInstanceFollowRedirects(false);
-					connection.setConnectTimeout(Constants.HTTP_TIMEOUT_MS);
-					connection.setReadTimeout(Constants.HTTP_TIMEOUT_MS);
-					connection.setUseCaches(false);
-					connection.setDoInput(true);
-					connection.setDoOutput(false);
-
-					connection.setRequestMethod("GET");
-					if (userAgent != null)
-						connection.addRequestProperty("User-Agent", userAgent);
-					connection.connect();
-
-					final int responseCode = connection.getResponseCode();
-					if (responseCode == HttpURLConnection.HTTP_OK)
-					{
-						reader = new InputStreamReader(new BufferedInputStream(connection.getInputStream(), 1024), Charsets.UTF_8);
-						final StringBuilder content = new StringBuilder();
-						Io.copy(reader, content);
-
-						final JSONObject json = new JSONObject(content.toString());
-
-						final JSONObject jsonData = json;
-						/*final int status = json.getInt("status");
-						if (status != 200)
-							throw new IOException("api status " + status + " when fetching unspent outputs");
-
-						final JSONObject jsonData = json.getJSONObject("data");
-
-						final JSONObject jsonPagination = jsonData.getJSONObject("pagination");
-
-						if (!"false".equals(jsonPagination.getString("next_page")))
-							throw new IOException("result set too big");
-*/
-						final JSONArray jsonOutputs = jsonData.getJSONArray("unspent_outputs");
-
-						final Map<Sha256Hash, Transaction> transactions = new HashMap<Sha256Hash, Transaction>(jsonOutputs.length());
-
-						for (int i = 0; i < jsonOutputs.length(); i++)
-						{
-							final JSONObject jsonOutput = jsonOutputs.getJSONObject(i);
-
-							final Sha256Hash uxtoHash = Sha256Hash.wrap(jsonOutput.getString("tx_hash"));
-							final int uxtoIndex = jsonOutput.getInt("tx_ouput_n");
-							final byte[] uxtoScriptBytes = ScriptBuilder.createOutputScript(addresses[0]).getProgram();
-							final Coin uxtoValue = Coin.valueOf(Long.parseLong(jsonOutput.getString("value")));
-
-							Transaction tx = transactions.get(uxtoHash);
-							if (tx == null)
-							{
-								tx = new FakeTransaction(Constants.NETWORK_PARAMETERS, uxtoHash);
-								tx.getConfidence().setConfidenceType(ConfidenceType.BUILDING);
-								transactions.put(uxtoHash, tx);
-							}
-
-							if (tx.getOutputs().size() > uxtoIndex)
-								throw new IllegalStateException("cannot reach index " + uxtoIndex + ", tx already has " + tx.getOutputs().size()
-										+ " outputs");
-
-							// fill with dummies
-							while (tx.getOutputs().size() < uxtoIndex)
-								tx.addOutput(new TransactionOutput(Constants.NETWORK_PARAMETERS, tx, Coin.NEGATIVE_SATOSHI, new byte[] {}));
-
-							// add the real output
-							final TransactionOutput output = new TransactionOutput(Constants.NETWORK_PARAMETERS, tx, uxtoValue, uxtoScriptBytes);
-							tx.addOutput(output);
-						}
-
-						log.info("fetched unspent outputs from {}", url);
-
-						onResult(transactions.values());
-					}
-					else
-					{
-						final String responseMessage = connection.getResponseMessage();
-
-						log.info("got http error '{}: {}' from {}", responseCode, responseMessage, url);
-
-						onFail(R.string.error_http, responseCode, responseMessage);
-					}
-				}
-				catch (final JSONException x)
-				{
-					log.info("problem parsing json from " + url, x);
-
-					onFail(R.string.error_parse, x.getMessage());
-				}
-				catch (final IOException x)
-				{
-					log.info("problem querying unspent outputs from " + url, x);
-
-					onFail(R.string.error_io, x.getMessage());
-				}
-				finally
-				{
-					if (reader != null)
-					{
-						try
-						{
-							reader.close();
-						}
-						catch (final IOException x)
-						{
-							// swallow
-						}
-					}
-
-					if (connection != null)
-						connection.disconnect();
-				}
-			}
-		});
-	}
-
-	protected void onResult(final Collection<Transaction> transactions)
-	{
-		callbackHandler.post(new Runnable()
-		{
-			@Override
-			public void run()
-			{
-				resultCallback.onResult(transactions);
-			}
-		});
-	}
-
-	protected void onFail(final int messageResId, final Object... messageArgs)
-	{
-		callbackHandler.post(new Runnable()
-		{
-			@Override
-			public void run()
-			{
-				resultCallback.onFail(messageResId, messageArgs);
-			}
-		});
-	}
-
-	private static class FakeTransaction extends Transaction
-	{
-		private final Sha256Hash hash;
-
-		public FakeTransaction(final NetworkParameters params, final Sha256Hash hash)
-		{
-			super(params);
-			this.hash = hash;
-		}
-
-		@Override
-		public Sha256Hash getHash()
-		{
-			return hash;
-		}
-	}
-=======
 public final class RequestWalletBalanceTask {
     private final Handler backgroundHandler;
     private final Handler callbackHandler;
@@ -524,5 +305,4 @@
             throw new RuntimeException(x);
         }
     }
->>>>>>> 95dd30be
 }